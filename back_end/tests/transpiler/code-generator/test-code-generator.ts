import { transpile } from '../../../src/transpiler/code-generator/code-generator'
import * as fs from 'fs'
import { execSync } from 'child_process'
import { ErrorLog } from '../../../src/transpiler/utils'
import { GlobalVariableNameTable } from '../../../src/transpiler/code-generator/variables'

const prolog = `// predefined native functions
function print(m: any) {}
`

const prologCcode = `/* To compile, cc -DBIT64 this_file.c c-runtime.c */
<<<<<<< HEAD
#include <stdio.h>
#include "../../m5stack_bluetooth/main/c-runtime.h"
=======
#include "src/transpiler/code-generator/c-runtime.h"

`
const prologCcode2 = `
#include <stdio.h>
>>>>>>> 72f3c5b3

static void fbody_print(value_t m) {
  if (is_int_value(m))
    printf("%d\\n", value_to_int(m));
  else if (is_float_value(m))
    printf("%f\\n", value_to_float(m));
  else if (m == VALUE_NULL)
    puts("null");
  else if (gc_is_string_literal(m))
    puts(gc_string_literal_cstr(m));
  else
    puts("??");
}
`

const prologCode2b = 'struct _print _print = { fbody_print, "" };\n'
const prologCode2c = 'struct _print { void (*fptr)(value_t); const char* sig; } _print = { fbody_print, "" };\n'

function getEpilog(initName: string) {
  return `
int main() {
  gc_initialize();
  return try_and_catch(${initName});
}
`
}

function getEpilog2(initName: string, initName2: string) {
  return `
int main() {
  gc_initialize();
  int r = try_and_catch(${initName});
  if (r > 0)
    return r;
  else
    return try_and_catch(${initName2});
}
`
}

export function compileAndRun(src: string, destFile = './bscript.c') {
    const result1 = transpile(1, prolog)
    let globalNames = result1.names
    let result2
    try {
      result2 = transpile(2, src, globalNames, 1, prologCcode2 + prologCode2b)
    }
    catch (e) {
      if (e instanceof ErrorLog)
        throw e.toString()
      throw e
    }
    globalNames = result2.names
    fs.writeFileSync(destFile, prologCcode + result2.code + getEpilog(result2.main))
    // throw an Error when compilation fails.
<<<<<<< HEAD
    execSync(`cc -DBIT64 -g -O2 ${destFile} ../m5stack_bluetooth/main/c-runtime.c -o ./temp-files/bscript.o`)
    return execSync(`./temp-files/bscript.o`).toString()   // returns the printed text
}

export function compileFileAndRun() {
    const result1 = transpile(1, prolog)
    let globalNames = result1.names
    const src = fs.readFileSync("./sample/nbody.ts").toString();
    const result2 = transpile(2, src, globalNames)
    globalNames = result2.names
    const destFile = './temp-files/bscript.c'
    fs.writeFileSync(destFile, prologCcode + result2.code + getEpilog(result2.main));
    // throw an Error when compilation fails.
    execSync(`cc -DBIT64 -g -O2 ${destFile} ../m5stack_bluetooth/main/c-runtime.c -o ./temp-files/bscript.o`)
    return execSync(`./temp-files/bscript.o`).toString()   // returns the printed text
=======
    execSync(`cc -DBIT64 -O2 ${destFile} ./src/transpiler/code-generator/c-runtime.c`)
    return execSync(`./a.out`).toString()   // returns the printed text
}

export function multiCompileAndRun(src: string, src2: string, destFile = './bscript') {
  const result1 = transpile(1, prolog)
  const firstFile = destFile + '1.c'
  fs.writeFileSync(firstFile, prologCcode + prologCcode2 + prologCode2c)
  let globalNames = result1.names

  const result2 = runTranspiler(2, src, globalNames)
  const secondFile = destFile + '2.c'
  fs.writeFileSync(secondFile, prologCcode + result2.code)
  globalNames = result2.names

  const result3 = runTranspiler(3, src2, globalNames)
  const thirdFile = destFile + '3.c'
  const protoMain2 = `extern void ${result2.main}();\n`
  fs.writeFileSync(thirdFile, prologCcode + protoMain2 + result3.code + getEpilog2(result2.main, result3.main));
  // throw an Error when compilation fails.
  execSync(`cc -g -DBIT64 -O2 ${firstFile} ${secondFile} ${thirdFile} ./src/transpiler/code-generator/c-runtime.c`)
  return execSync(`./a.out`).toString()   // returns the printed text
}

function runTranspiler(id: number, src: string, names: GlobalVariableNameTable) {
  try {
    return transpile(id, src, names)
  }
  catch (e) {
    if (e instanceof ErrorLog)
      throw e.toString()
    throw e
  }
>>>>>>> 72f3c5b3
}<|MERGE_RESOLUTION|>--- conflicted
+++ resolved
@@ -9,16 +9,11 @@
 `
 
 const prologCcode = `/* To compile, cc -DBIT64 this_file.c c-runtime.c */
-<<<<<<< HEAD
-#include <stdio.h>
 #include "../../m5stack_bluetooth/main/c-runtime.h"
-=======
-#include "src/transpiler/code-generator/c-runtime.h"
 
 `
 const prologCcode2 = `
 #include <stdio.h>
->>>>>>> 72f3c5b3
 
 static void fbody_print(value_t m) {
   if (is_int_value(m))
@@ -59,7 +54,7 @@
 `
 }
 
-export function compileAndRun(src: string, destFile = './bscript.c') {
+export function compileAndRun(src: string, destFile = './temp-files/bscript.c') {
     const result1 = transpile(1, prolog)
     let globalNames = result1.names
     let result2
@@ -74,28 +69,11 @@
     globalNames = result2.names
     fs.writeFileSync(destFile, prologCcode + result2.code + getEpilog(result2.main))
     // throw an Error when compilation fails.
-<<<<<<< HEAD
-    execSync(`cc -DBIT64 -g -O2 ${destFile} ../m5stack_bluetooth/main/c-runtime.c -o ./temp-files/bscript.o`)
+    execSync(`cc -DBIT64 -O2 ${destFile} ../m5stack_bluetooth/main/c-runtime.c -o ./temp-files/bscript.o`)
     return execSync(`./temp-files/bscript.o`).toString()   // returns the printed text
 }
 
-export function compileFileAndRun() {
-    const result1 = transpile(1, prolog)
-    let globalNames = result1.names
-    const src = fs.readFileSync("./sample/nbody.ts").toString();
-    const result2 = transpile(2, src, globalNames)
-    globalNames = result2.names
-    const destFile = './temp-files/bscript.c'
-    fs.writeFileSync(destFile, prologCcode + result2.code + getEpilog(result2.main));
-    // throw an Error when compilation fails.
-    execSync(`cc -DBIT64 -g -O2 ${destFile} ../m5stack_bluetooth/main/c-runtime.c -o ./temp-files/bscript.o`)
-    return execSync(`./temp-files/bscript.o`).toString()   // returns the printed text
-=======
-    execSync(`cc -DBIT64 -O2 ${destFile} ./src/transpiler/code-generator/c-runtime.c`)
-    return execSync(`./a.out`).toString()   // returns the printed text
-}
-
-export function multiCompileAndRun(src: string, src2: string, destFile = './bscript') {
+export function multiCompileAndRun(src: string, src2: string, destFile = './temp-files/bscript') {
   const result1 = transpile(1, prolog)
   const firstFile = destFile + '1.c'
   fs.writeFileSync(firstFile, prologCcode + prologCcode2 + prologCode2c)
@@ -111,8 +89,8 @@
   const protoMain2 = `extern void ${result2.main}();\n`
   fs.writeFileSync(thirdFile, prologCcode + protoMain2 + result3.code + getEpilog2(result2.main, result3.main));
   // throw an Error when compilation fails.
-  execSync(`cc -g -DBIT64 -O2 ${firstFile} ${secondFile} ${thirdFile} ./src/transpiler/code-generator/c-runtime.c`)
-  return execSync(`./a.out`).toString()   // returns the printed text
+  execSync(`cc -g -DBIT64 -O2 ${firstFile} ${secondFile} ${thirdFile} ../m5stack_bluetooth/main/c-runtime.c`)
+  return execSync(`./temp-files/bscript.o`).toString()   // returns the printed text
 }
 
 function runTranspiler(id: number, src: string, names: GlobalVariableNameTable) {
@@ -124,5 +102,4 @@
       throw e.toString()
     throw e
   }
->>>>>>> 72f3c5b3
 }