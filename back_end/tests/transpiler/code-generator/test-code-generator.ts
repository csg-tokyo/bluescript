--- conflicted
+++ resolved
@@ -84,11 +84,7 @@
     fs.writeFileSync(destFile, prologCcode + result2.code + getEpilog(result2.main))
     // throw an Error when compilation fails.
     execSync(`cc -DBIT64 -O2 ${destFile} ../m5stack_bluetooth/main/c-runtime.c -o ./temp-files/bscript`)
-<<<<<<< HEAD
-    return execSync(`./temp-files/bscript.o`).toString()   // returns the printed text
-=======
     return execSync(`./temp-files/bscript`).toString()   // returns the printed text
->>>>>>> 942a5371
 }
 
 export function multiCompileAndRun(src: string, src2: string, destFile = './temp-files/bscript') {
