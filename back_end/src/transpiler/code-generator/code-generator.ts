--- conflicted
+++ resolved
@@ -18,15 +18,9 @@
   const maker = new VariableNameTableMaker()
   const nameTable = new GlobalVariableNameTable(gvnt)
   typecheck(ast, maker, nameTable)
-<<<<<<< HEAD
-  const nullEnv = new GlobalEnv(new GlobalNameTable<VariableInfo>(), cr.globalRootSetName)
-  const mainFuncName = `${CONSTANTS.ENTRY_POINT_NAME}${sessionId}`
-  const generator = new CodeGenerator(mainFuncName, `${cr.globalRootSetName}${sessionId}`)
-=======
   const nullEnv = new GlobalEnv(new GlobalVariableNameTable(), cr.globalRootSetName)
-  const mainFuncName = `${cr.mainFunctionName}${codeId}`
+  const mainFuncName = `${CONSTANTS.ENTRY_POINT_NAME}${codeId}`
   const generator = new CodeGenerator(mainFuncName, `${cr.globalRootSetName}${codeId}`)
->>>>>>> 72f3c5b3
   generator.visit(ast, nullEnv)   // nullEnv will not be used.
   if (generator.errorLog.hasError())
     throw generator.errorLog
@@ -390,31 +384,8 @@
     const funcInfo = env.table.lookup(funcName)
     let sig = this.makeParameterList(funcType, node, fenv, bodyResult)
     const transpiledFuncName = funcInfo ? funcInfo.transpiledName(funcName) : funcName
-<<<<<<< HEAD
-    let sig = `${cr.typeToCType(funcType.returnType)} ${transpiledFuncName}(`
-    for (let i = 0; i < funcType.paramTypes.length; i++) {
-      if (i > 0)
-        sig += ', '
-
-      const paramName = (node.params[i] as AST.Identifier).name;
-      const paramType = funcType.paramTypes[i];
-      const info = fenv.table.lookup(paramName)
-      if (info !== undefined) {
-        const name = info.transpiledName(paramName)
-        sig += `${cr.typeToCType(paramType)} ${name}`
-        if (info.index !== undefined)
-          newResult.nl().write(info.transpile(paramName)).write(` = ${name};`)
-      }
-    }
-
-    sig += ')'
-    this.signatures += sig + ';\n'
-    this.result.nl().write(sig)
-    this.result.write(' {')
-=======
     let funcHeader = cr.typeToCType(funcType.returnType, 'fbody' + transpiledFuncName)
     this.result.nl().write(`static ${funcHeader}${sig} {`)
->>>>>>> 72f3c5b3
     this.result.right()
     const declarations = this.result  // this.result == this.declarations
     this.result = bodyResult
