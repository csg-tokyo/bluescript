import { Identifier, Node } from "@babel/types"
import * as AST from "@babel/types"
import { ErrorLog } from "../utils"
import Environment, * as visitor from "../visitor"

import { ArrayType, StaticType } from "../types"

import {
  Integer, Float, Boolean, String, Void, Null, Any,
  ObjectType, FunctionType, objectType,
  typeToString, isSubtype, isConsistent, commonSuperType
} from "../types"

import {
  NameInfo, NameTable, BlockNameTable, addNameTable,
  getNameTable, addStaticType, FunctionNameTable, getStaticType, GlobalNameTable
} from "./names"


export function runTypeChecker(ast: Node, env: GlobalNameTable): GlobalNameTable {
  const typeChecker = new TypeChecker()
  typeChecker.firstPass = true
  typeChecker.result = Any
  typeChecker.visit(ast, env)
  if (typeChecker.errorLog.hasError())
    throw typeChecker.errorLog

  typeChecker.firstPass = false
  typeChecker.result = Any
  typeChecker.visit(ast, env)
  if (typeChecker.errorLog.hasError())
    throw typeChecker.errorLog

  return env
}

export default class TypeChecker extends visitor.NodeVisitor {
  errorLog = new ErrorLog()
  result: StaticType = Any
  firstPass = true

  file(node: AST.File, env: Environment): void {
    visitor.file(node, env, this)
  }

  program(node: AST.Program, env: Environment): void {
    addNameTable(node, env as NameTable)
    visitor.program(node, env, this)
  }

  nullLiteral(node: AST.NullLiteral, env: Environment): void {
    this.result = Null
  }

  stringLiteral(node: AST.StringLiteral, env: Environment): void {
    this.result = String
  }

  booleanLiteral(node: AST.BooleanLiteral, env: Environment): void {
    this.result = Boolean
  }

  numericLiteral(node: AST.NumericLiteral, env: Environment): void {
    const literal = node.extra?.raw as string
    if (/^[0-9A-Fa-fXx]+$/.test(literal))
      this.result = Integer
    else if (/^[0-9.e+\-]+$/.test(literal))
      this.result = Float   // Note that Number(1.0) returns 1.
    else
      this.assert(false, 'bad numeric literal', node)

    this.addStaticType(node, this.result)
  }

  identifier(node: AST.Identifier, env: Environment): void {
    const names = env as NameTable
    const nameInfo = names.lookup(node.name)
    if (nameInfo !== undefined) {
      const info = nameInfo as NameInfo
      if (this.assert(!info.isTypeName, `bad use of type name: ${node.name}`, node)) {
        this.result = info.type
        return
      }
    }
    else
      this.assert(this.firstPass, `unknown name: ${node.name}`, node)

    this.result = Any
  }

  whileStatement(node: AST.WhileStatement, env: Environment): void {
    this.visit(node.test, env)
    this.addCoercionForBoolean(node.test, this.result)
    this.visit(node.body, env)
  }

  ifStatement(node: AST.IfStatement, env: Environment): void {
    this.visit(node.test, env)
    this.addCoercionForBoolean(node.test, this.result)
    this.visit(node.consequent, env)
    if (node.alternate)
      this.visit(node.alternate, env)
  }

  forStatement(node: AST.ForStatement, env: Environment): void {
    const block_env = new BlockNameTable(env as NameTable)
    if (!this.firstPass)
      addNameTable(node, block_env)

    if (node.init)
      this.visit(node.init, block_env)

    if (node.test) {
      this.visit(node.test, block_env)
      this.addCoercionForBoolean(node.test, this.result)
    }

    if (node.update)
      this.visit(node.update, block_env)

    this.visit(node.body, block_env)
  }

  expressionStatement(node: AST.ExpressionStatement, env: Environment): void {
    this.visit(node.expression, env)
  }

  blockStatement(node: AST.BlockStatement, env: Environment): void {
    this.assertSyntax(node.directives.length === 0, node)
    const block_env = new BlockNameTable(env as NameTable)
    if (!this.firstPass)
      addNameTable(node, block_env)

    for (const child of node.body)
      this.visit(child, block_env)
  }

  returnStatement(node: AST.ReturnStatement, env: Environment): void {
    const names = env as NameTable
    const rtype = names.returnType()
    this.assert(rtype !== null, 'return must be in a function body', node)
    if (node.argument) {
      this.visit(node.argument, env)
      if (rtype == undefined)
        names.setReturnType(this.result)
      else if (isConsistent(this.result, rtype))
        this.addStaticType(node.argument, this.result)
      else
        this.assert(isSubtype(this.result, rtype),
          `Type '${typeToString(this.result)}' does not match type '${typeToString(rtype)}'.`, node)
    }
    else
      if (rtype == undefined)
        names.setReturnType(Void)
      else
        this.assert(rtype === Void, 'a void function cannot return a value', node)
  }

  emptyStatement(node: AST.EmptyStatement, env: Environment): void { }

  breakStatement(node: AST.BreakStatement, env: Environment): void {
    this.assert(!node.label, 'labeled break is not supported', node)
  }

  continueStatement(node: AST.ContinueStatement, env: Environment): void {
    this.assert(!node.label, 'labeled continue is not supported', node)
  }

  variableDeclaration(node: AST.VariableDeclaration, env: Environment): void {
    const kind = node.kind
    this.assert(kind === 'const' || kind === 'let', 'only const and let are available', node)
    for (const decl of node.declarations)
      if (this.assert(decl.type === 'VariableDeclarator',
                      `unsupported variable declarator ${decl.type}`, decl))
        this.checkVariableDeclarator(decl, kind === 'const', env)
  }

  variableDeclarator(node: AST.VariableDeclarator, env: Environment): void {
    throw Error('cannot directly visit AST.VariableDeclarator')
  }

  checkVariableDeclarator(node: AST.VariableDeclarator, isConst: boolean, env: Environment): void {
    const lvalue = node.id   // LVal = Identifier | ...
    this.assertVariable(lvalue)
    const id = lvalue as Identifier
    const varName = id.name
    let varType: StaticType | undefined = undefined
    const typeAnno = id.typeAnnotation
    let alreadyDeclared = false
    if (!this.firstPass) {
      varType = (env as NameTable).lookup(varName)?.type
      if (varType !== undefined)         // If a variable is global, lookup() does not return undefined
        alreadyDeclared = true         // during the 2nd pass.  Otherwise, lookup() returns undefined.
    }

    if (varType === undefined && typeAnno != null) {
      this.assertSyntax(AST.isTSTypeAnnotation(typeAnno), typeAnno)
      this.visit(typeAnno, env)
      varType = this.result
    }

    if (node.init) {    // a const declaration must have an initializer.  a let declaration may not.
      this.visit(node.init, env)
      this.assert(this.result !== Void, 'void may not be an initial value.', node.init)
      if (varType === undefined)
        varType = this.result
      else if (isConsistent(this.result, varType))
        this.addStaticType(node.init, this.result)
      else
        this.assert(isSubtype(this.result, varType),
          `Type '${typeToString(this.result)}' is not assignable to type '${typeToString(varType)}'.`, node)
    }

    if (varType === undefined)
      varType = Any

    if (!alreadyDeclared) {
      const info = new NameInfo(varType)
      info.isConst = isConst
      const success = (env as NameTable).record(varName, info)
      this.assert(success, `Identifier '${varName}' has already been declared..`, node)
    }
  }

  functionDeclaration(node: AST.FunctionDeclaration, env: Environment): void {
    if (this.firstPass)
      this.functionDeclarationPass1(node, env)
    else
      this.functionDeclarationPass2(node, env)
  }

  functionDeclarationPass1(node: AST.FunctionDeclaration, env: Environment): void {
    this.assert(!node.generator, 'generator functions are not supported.', node)
    this.assert(!node.async, 'async functions are not supported.', node)
    const outerEnv = env as NameTable
    const funcEnv = new FunctionNameTable(outerEnv)
    const paramTypes = this.functionParameters(node, funcEnv)
    funcEnv.thisReturnType = undefined
    const typeAnno = node.returnType
    if (typeAnno != null) {
      this.assertSyntax(AST.isTSTypeAnnotation(typeAnno), typeAnno)
      this.visit(typeAnno, env)
      funcEnv.thisReturnType = this.result
    }

    if (node.id != null)
      this.assert(outerEnv.lookup(node.id.name) === undefined,
        `function '${node.id.name}' has been already declared.`, node)

    this.visit(node.body, funcEnv)
    let rtype: StaticType
    if (funcEnv.thisReturnType === undefined)
      rtype = Void
    else
      rtype = funcEnv.thisReturnType

    const ftype = new FunctionType(rtype, paramTypes)
    addStaticType(node, ftype)
    if (node.id != null)
      outerEnv.record(node.id.name, new NameInfo(ftype))
  }

  functionDeclarationPass2(node: AST.FunctionDeclaration, env: Environment): void {
    const outerEnv = env as NameTable
    const funcEnv = new FunctionNameTable(outerEnv)
    this.functionParameters(node, funcEnv)
    const ftype = getStaticType(node)
    if (ftype === undefined || !(ftype instanceof FunctionType))
      throw Error(`fatal: a function type is not recorded in pass 1: ${node.id}`)

    funcEnv.thisReturnType = ftype.returnType
    this.visit(node.body, funcEnv)
<<<<<<< HEAD
    addNameTable(node, funcEnv);
=======
    addNameTable(node, funcEnv)
>>>>>>> 7fc0426a
  }

  functionParameters(node: AST.FunctionDeclaration, env: NameTable): StaticType[] {
    const paramTypes: StaticType[] = []
    for (const param of node.params) {
      this.assert(AST.isIdentifier(param), 'bad parameter name', node)
      const id = param as Identifier
      const varName = id.name
      let varType: StaticType = Any
      const typeAnno = id.typeAnnotation
      if (typeAnno != null) {
        this.assertSyntax(AST.isTSTypeAnnotation(typeAnno), typeAnno)
        this.visit(typeAnno, env)
        varType = this.result
      }

      this.assert(env.lookup(varName)?.type == undefined,
        `duplicated parameter name: ${varName}`, node)
      env.record(varName, new NameInfo(varType))
      paramTypes.push(varType)
    }

    return paramTypes
  }

  unaryExpression(node: AST.UnaryExpression, env: Environment): void {
    this.assert(node.prefix, 'prefixed unary operator is not supported', node)
    this.visit(node.argument, env)
    this.addCoercionIfAny(node.argument, this.result)
    const op = node.operator
    if (op === '-' || op === '+')
      this.assert(this.isNumeric(this.result),
        this.invalidOperandMessage(op, this.result), node);
    else if (op === '!') {
      this.addCoercionForBoolean(node.argument, this.result)
      this.result = Boolean
    }
    else if (op === '~') {
      this.assert(this.result === Integer,
        this.invalidOperandMessage(op, this.result), node)
    }
    else  // 'typeof' | 'void' | 'delete' | 'throw'
      this.assert(false, `not supported operator ${op}.`, node)
  }

  invalidOperandMessage(op: string, t1: StaticType) {
    const t1name = typeToString(t1)
    return `invalid operand to ${op} (${t1name}).`
  }

  updateExpression(node: AST.UpdateExpression, env: Environment): void {
    // const prefix = node.prefix           true if ++k, but false if k++
    this.assertLvalue(node.argument, env as NameTable)
    this.visit(node.argument, env)
    const op = node.operator    // ++ or --
    this.assert(this.isNumeric(this.result),
      this.invalidOperandMessage(op, this.result), node);
  }

  binaryExpression(node: AST.BinaryExpression, env: Environment): void {
    this.visit(node.left, env)
    const left_type = this.result
    this.visit(node.right, env)
    const right_type = this.result
    const op = node.operator
    if (op === '==' || op === '!=' || op === '===' || op === '!==') {
      if (left_type === Boolean || right_type === Boolean) {
        this.assert(left_type === right_type, 'a boolean must be compared with a boolean', node)
        this.addStaticType(node.left, left_type)
        this.addStaticType(node.right, right_type)
      }
      else if (left_type === Any || right_type === Any) {
        this.addStaticType(node.left, left_type)
        this.addStaticType(node.right, right_type)
      }
      else
        this.assert(isSubtype(left_type, right_type) || isSubtype(right_type, left_type),
          this.invalidOperandsMessage(op, left_type, right_type), node)

      this.result = Boolean
    }
    else if (op === '<' || op === '<=' || op === '>' || op === '>=') {
      this.assert(this.isNumeric(left_type) && this.isNumeric(right_type),
        this.invalidOperandsMessage(op, left_type, right_type), node)
      this.result = Boolean
    }
    else if (op === '+' || op === '-' || op === '*' || op === '/') {
      this.assert(this.isNumeric(left_type) && this.isNumeric(right_type),
        this.invalidOperandsMessage(op, left_type, right_type), node)
      if (left_type === Float || right_type === Float)
        this.result = Float
      else
        this.result = Integer
    }
    else if (op === '|' || op === '^' || op === '&' || op === '%' || op === '<<' || op === '>>') {
      this.assert(left_type === Integer && right_type === Integer,
        this.invalidOperandsMessage(op, left_type, right_type), node)
      this.result = Integer
    }
    else { // 'in', '>>>', '**', 'instanceof', '|>'
      this.assert(false, `not supported operator '${op}'`, node)
      this.result = Boolean
    }
  }

  invalidOperandsMessage(op: string, t1: StaticType, t2: StaticType) {
    const t1name = typeToString(t1)
    const t2name = typeToString(t2)
    return `invalid operands to ${op} (${t1name} and ${t2name}).`
  }

  assignmentExpression(node: AST.AssignmentExpression, env: Environment): void {
    this.assertLvalue(node.left, env as NameTable)
    this.visit(node.left, env)
    const left_type = this.result
    this.visit(node.right, env)
    const right_type = this.result
    const op = node.operator
    if (op === '=')
      if (isConsistent(right_type, left_type)) {
        this.addStaticType(node.left, left_type)
        this.addStaticType(node.right, right_type)
      }
      else
        this.assert(isSubtype(right_type, left_type),
          `Type '${typeToString(right_type)}' is not assignable to type '${typeToString(left_type)}'.`,
          node)
    else if (op === '+=' || op === '-=' || op === '*=' || op === '/=' || op === '%=')
      this.assert(this.isNumeric(left_type) && this.isNumeric(right_type),
        this.invalidOperandsMessage(op, left_type, right_type), node)
    else if (op === '|=' || op === '^=' || op === '&=' || op === '<<=' || op === '>>=')
      this.assert(left_type === Integer && right_type === Integer,
        this.invalidOperandsMessage(op, left_type, right_type), node)
    else  // '||=', '&&=', '>>>=', '**=', op === '??='
      this.assert(false, `not supported operator '${op}'`, node)

    this.result = left_type
  }

  logicalExpression(node: AST.LogicalExpression, env: Environment): void {
    this.visit(node.left, env)
    const left_type = this.result
    this.visit(node.right, env)
    const right_type = this.result
    const op = node.operator
    if (op === '||' || op === '&&') {
      this.addCoercionForBoolean(node.left, left_type)
      this.addCoercionForBoolean(node.right, right_type)
      this.result = Boolean
    }
    else  // '??'
      this.assert(false, `not supported operator '${op}'`, node)
  }

  conditionalExpression(node: AST.ConditionalExpression, env: Environment): void {
    this.visit(node.test, env)
    this.addCoercionForBoolean(node.test, this.result)
    this.visit(node.consequent, env)
    const then_type = this.result
    this.visit(node.alternate, env)
    const else_type = this.result
    const result_type = commonSuperType(then_type, else_type)
    if (result_type === undefined) {
      this.assert(false, 'no common super type', node)
      this.result = then_type
    }
    else
      this.result = result_type
  }

  callExpression(node: AST.CallExpression, env: Environment): void {
    this.visit(node.callee, env)
    if (this.result instanceof FunctionType) {
      const func_type = this.result
      for (let i = 0; i < node.arguments.length; i++) {
        const arg = node.arguments[i]
        this.visit(arg, env)
        if (isConsistent(this.result, func_type.paramTypes[i]))
          this.addStaticType(arg, this.result)
        else
          this.assert(isSubtype(this.result, func_type.paramTypes[i]),
            `passing an incompatible argument (${this.result} to ${func_type.paramTypes[i]})`,
            node)
      }
      this.result = func_type.returnType
    }
    else {
      this.assert(this.firstPass, 'the callee is not a function', node.callee)
      this.result = Any
    }
  }

  arrayExpression(node: AST.ArrayExpression, env: Environment): void {
    let etype: StaticType | undefined = undefined
    for (const ele of node.elements)
      if (ele != null) {
        this.visit(ele, env)
        if (etype === undefined)
          etype = this.result
        else {
          const t = commonSuperType(etype, this.result)
          if (t === undefined)
            etype = Any
          else
            etype = t
        }
    }

    if (etype === undefined)
      etype = Any     // the type of an empty array is any[]

    const atype = new ArrayType(etype)
    this.addStaticType(node, atype)
    this.result = atype
  }

  memberExpression(node: AST.MemberExpression, env: Environment): void {
    // an array access is recognized as a member access.
    this.assert(AST.isExpression(node.object), 'not supported object', node.object)
    this.assert(node.computed, 'a property access are not supported', node)
    this.assert(AST.isExpression(node.property), 'a wrong property name', node.property)
    this.visit(node.property, env)
    this.assert(this.result === Integer, 'an array index must be an integer', node.property)
    this.visit(node.object, env)
    if (this.result instanceof ArrayType)
      this.result = this.result.elementType
    else
      this.assert(false, 'an element access to a non-array', node.object)
  }

  tsAsExpression(node: AST.TSAsExpression, env: Environment): void {
    this.visit(node.expression, env)
    const exprType = this.result
    this.visit(node.typeAnnotation, env)
    const asType = this.result
    this.assert(exprType === Any || asType === Any || (this.isNumeric(exprType) && this.isNumeric(asType)),
      this.invalidOperandsMessage('as', exprType, this.result), node)
    this.result = asType
  }

  tsTypeAnnotation(node: AST.TSTypeAnnotation, env: Environment): void {
    this.visit(node.typeAnnotation, env)
  }

  tsTypeReference(node: AST.TSTypeReference, env: Environment): void {
    this.assertSyntax(AST.isIdentifier(node.typeName), node)
    this.assertSyntax(node.typeParameters === undefined, node)
    const name = (node.typeName as Identifier).name
    if (name === Float)
      this.result = Float
    else if (name === Integer)
      this.result = Integer
    else {
      const nameInfo = (env as NameTable).lookup(name)
      if (this.assert(nameInfo !== undefined, `unknown type name: ${name}`, node)) {
        const info = nameInfo as NameInfo
        const isType = info.isTypeName
        if (this.assert(isType, `not a type name: ${name}`, node)) {
          this.result = info.type
          return
        }
      }

      this.result = Any
    }
  }

  tsArrayType(node: AST.TSArrayType, env: Environment): void {
    this.visit(node.elementType, env)
    const elementType = this.result
    this.result = new ArrayType(elementType);
  }

  tsNumberKeyword(node: AST.TSNumberKeyword, env: Environment): void {
    this.result = Integer
  }

  tsVoidKeyword(node: AST.TSVoidKeyword, env: Environment): void {
    this.result = Void
  }

  tsBooleanKeyword(node: AST.TSBooleanKeyword, env: Environment): void {
    this.result = Boolean
  }

  tsStringKeyword(node: AST.TSStringKeyword, env: Environment): void {
    this.result = String
  }

  tsObjectKeyword(node: AST.TSObjectKeyword, env: Environment): void {
    this.result = objectType
  }

  tsAnyKeyword(node: AST.TSAnyKeyword, env: Environment): void {
    this.result = Any
  }

  tsNullKeyword(node: AST.TSNullKeyword, env: Environment): void {
    this.result = Null
  }

  tsUndefinedKeyword(node: AST.TSUndefinedKeyword, env: Environment): void {
    // we do not distinguish null type and undefined type
    this.result = Null
  }

  isNumeric(t: StaticType) {
    return t === Integer || t === Float
  }

  addStaticType(expr: Node, type: StaticType) {
    if (!this.firstPass)
      addStaticType(expr, type)
  }

  addCoercionIfAny(expr: Node, type: StaticType): void {
    // if the expression type is Any type, mark it for coercion
    if (!this.firstPass && type === Any)
      addStaticType(expr, type)
  }

  addCoercionForBoolean(expr: Node, type: StaticType): void {
    // if the expression needs coercion to be tested as a boolean value.
    // In C, 0, 0.0, and NULL are false.
    this.addCoercionIfAny(expr, type)
  }

  assertLvalue(node: Node, table: NameTable) {
    if (AST.isIdentifier(node)) {
      const info = table.lookup(node.name)
      if (info !== undefined)
        this.assert(!info.isConst, 'assignment to constant variable', node)
    }
    else if (AST.isMemberExpression(node))
      this.memberExpression(node, table)
    else
      this.assert(false, 'invalid left-hand side in assignment.', node)
  }

  assertVariable(node: Node) {
    this.assert(AST.isIdentifier(node), 'invalid variable name', node)
  }

  assertSyntax(test: boolean, node: Node) {
    this.assert(test, 'syntax error', node)
  }

  assert(test: boolean, msg: string, node: Node) {
    if (!test)
      this.errorLog.push(msg, node)

    return test
  }
}<|MERGE_RESOLUTION|>--- conflicted
+++ resolved
@@ -270,11 +270,7 @@
 
     funcEnv.thisReturnType = ftype.returnType
     this.visit(node.body, funcEnv)
-<<<<<<< HEAD
     addNameTable(node, funcEnv);
-=======
-    addNameTable(node, funcEnv)
->>>>>>> 7fc0426a
   }
 
   functionParameters(node: AST.FunctionDeclaration, env: NameTable): StaticType[] {
