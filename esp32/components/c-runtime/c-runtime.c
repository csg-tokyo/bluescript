// Copyright (C) 2022- Shigeru Chiba.  All rights reserved.

/*
  To run on a 64bit machine (for testing/debugging purpose only),
  compile with -DTEST64.  To include test code, compile with -DTEST.
  So,
    cc -DTEST -DTEST64 gc.c
  will produce ./a.out that runs test code on a 64bit machine.

  Typical usecase:

  After calling gc_initialize() once at the beginning,
  a user function will be like this:

  value_t make_pair(value_t a, value_t b) {
    value_t obj;
    ROOT_SET(root_set, 3);    // declare root_set with 5 elements.
    root_set.values[0] = a;
    root_set.values[1] = b;

    root_set.values[2] = obj = gc_new_vector(2);
    gc_vector_set(obj, int_to_value(0), a);
    gc_vector_set(obj, int_to_value(1), b);

    DELETE_ROOT_SET(root_set);
    return obj;
  }
*/

#include <stdio.h>
#include <stdarg.h>
#include <setjmp.h>
#include <string.h>
#include "c-runtime.h"
#include <inttypes.h>

#ifdef TEST64

#include <stdlib.h>

#define MASK32      0xffffffff
#define MASK64H     0xffffffff00000000

#define PTR_TABLE_SIZE     1000
static const void* pointer_table[PTR_TABLE_SIZE];
static int pointer_table_num = 0;

static void initialize_pointer_table() {
    for (int i = 0; i < PTR_TABLE_SIZE; i++)
        pointer_table[i] = 0;
}

// pointers to literals only. not to heap values.
static void* record_64bit_pointer(const void* ptr) {
    int index0 = ((uint64_t)ptr >> 3) % PTR_TABLE_SIZE;
    int index = index0;
    do {
        if (pointer_table[index] == 0) {
            pointer_table[index] = ptr;
            return &pointer_table[index];
        }
        else if (pointer_table[index] == ptr)
            return &pointer_table[index];

        index = (index + 23) % PTR_TABLE_SIZE;
    } while (index != index0);
    fputs("** too many 64bit pointers\n", stderr);
    exit(1);
}

static inline void* raw_value_to_ptr(value_t v) {
    uintptr_t ptr32 = (uintptr_t)v;
    return *(void**)((uint64_t)pointer_table & MASK64H | (uint64_t)ptr32 & MASK32);
}

static inline value_t raw_ptr_to_value(const void* v) { return (value_t)((uintptr_t)v & 0xffffffff); }

#else

static inline void* raw_value_to_ptr(value_t v) { return (void*)v; }
static inline value_t raw_ptr_to_value(const void* v) { return (value_t)v; }

#endif /* TEST64 */

#define HEAP_SIZE       (1024 * 8 + 2) // words (even number)

static value_t heap_memory[HEAP_SIZE];

#ifdef TEST64
pointer_t gc_heap_pointer(pointer_t ptr) {
    return (pointer_t)((uint64_t)heap_memory & MASK64H | (uint64_t)ptr & MASK32);
}
#endif

// runtime error handling

static jmp_buf long_jump_buffer;
static char error_message[256];

// This returns 1 when an error is signaled.
// Otherwise, 0.
int32_t try_and_catch(void (*main_function)()) {
    error_message[0] = '\0';
    if (setjmp(long_jump_buffer) != 0) {
        fputs(error_message, stderr);
        return 1;
    }
    else {
        main_function();
        return 0;
    }
}

// arithmetic operators for any-type values

static value_t runtime_type_error(const char* msg) {
    const char fmt[] = "** runtime type error: %s\n";
    if (strlen(msg) + sizeof(fmt) / sizeof(fmt[0]) >= sizeof(error_message) / sizeof(error_message[0]))
        msg = "??";

    sprintf(error_message, fmt, msg);
    longjmp(long_jump_buffer, -1);
    return 0;
}

static void runtime_index_error(int32_t idx, int32_t len, char* name) {
    const char fmt[] = "** error: array index out of range: %d (len: %d) in %s\n";
    if (strlen(name) + sizeof(fmt) / sizeof(fmt[0]) + 22 >= sizeof(error_message) / sizeof(error_message[0]))
        name = "??";

    sprintf(error_message, fmt, idx, len, name);
    longjmp(long_jump_buffer, -1);
}

static value_t runtime_memory_allocation_error(const char* msg) {
    const char fmt[] = "** runtime memory allocation error: %s\n";
    if (strlen(msg) + sizeof(fmt) / sizeof(fmt[0]) >= sizeof(error_message) / sizeof(error_message[0]))
        msg = "??";

    sprintf(error_message, fmt, msg);
    longjmp(long_jump_buffer, -1);
    return 0;
}

int32_t safe_value_to_int(value_t v) {
    if (!is_int_value(v))
        runtime_type_error("value_to_int");

    return value_to_int(v);
}

// float_exp - 127 == value_float_exp - 31;
// value_float_exp == float_exp - 96;
// ENCODE_OFFSET == 96 << 23;
const uint32_t FLOAT_ENCODE_OFFSET = 0x30000000u;

// float_exp - 127 == value_float_exp - 31;
// (MIN_ENCODABLE_EXP >> 23) - 127 == 1 - 31;
// MIN_ENCODABLE_EXP == 97 << 23;
const uint32_t FLOAT_MIN_ENCODABLE_EXP = 0x30800000u;

// float_exp - 127 == value_float_exp - 31;
// (MAX_ENCODABLE_EXP >> 23) - 127 == 62 - 31;
// MAX_ENCODABLE_EXP == 158 << 23;
const uint32_t FLOAT_MAX_ENCODABLE_EXP = 0x4F000000u;

// #define USE_SUBNORMAL_NUMBERS

#ifdef USE_SUBNORMAL_NUMBERS
// #include <assert.h>
// (MIN_ENCODABLE_EXP_TO_SUBNORMAL_NUMBER >> 23) - 127 == (1 - 31) - 23;
// MIN_ENCODABLE_EXP_TO_SUBNORMAL_NUMBER == 74 << 23;
const uint32_t MIN_ENCODABLE_EXP_TO_SUBNORMAL_NUMBER = 0x25000000;
float decode_subnormal_value(value_t v);
#endif

float value_to_float(value_t v) {
    uint32_t exp = v & 0x7E000000u;
    if (exp != 0u && exp != 0x7E000000u) {
        // normal number
        // uint32_t f = (v & 0x80000000u) | ((exp >> 2) + ENCODE_OFFSET) | ((v & 0x01FFFFFC) >> 2);
        uint32_t f = (v & 0x80000000u) | (((v & 0x7FFFFFFCu) >> 2) + FLOAT_ENCODE_OFFSET);
        return *(float*)&f;
#ifdef USE_SUBNORMAL_NUMBERS
    } else if (exp == 0x00000000u && (v & 0x01FFFFFCu) != 0x00000000u) {
        return decode_subnormal_value(v);
#endif
    } else if (exp == 0x00000000u) {
        // +0.0, -0.0
        uint32_t f = v & 0x80000000u;
        return *(float*)&f;
    } else {
        // inf, -inf, NaN
        uint32_t f = (v & 0x80000000u) | 0x7F800000u | ((v & 0x01FFFFFCu) >> 2);
        return *(float*)&f;
    }
}

value_t float_to_value(float f) {
    uint32_t f_u = *(uint32_t*)&f;
    uint32_t exp = f_u & 0x7F800000u;
    if (FLOAT_MIN_ENCODABLE_EXP <= exp && exp <= FLOAT_MAX_ENCODABLE_EXP) {
        // normal numbers
        // return (f_u & 0x80000000u) | ((exp - ENCODE_OFFSET) << 2) | ((f_u & 0x007FFFFFu) << 2) | 1u;
        return (f_u & 0x80000000u) | (((f_u & 0x7FFFFFFF) - FLOAT_ENCODE_OFFSET) << 2) | 1u;
#ifdef USE_SUBNORMAL_NUMBERS
    } else if (MIN_ENCODABLE_EXP_TO_SUBNORMAL_NUMBER <= exp && exp < FLOAT_MIN_ENCODABLE_EXP) {
        // change to subnormal number
        uint32_t underflow = (FLOAT_MIN_ENCODABLE_EXP - exp) >> 23;
        // assert(1 <= underflow && underflow < 24);
        uint32_t subnormal_frac = (f_u & 0x007FFFFFu) | 0x00800000u;
        return (f_u & 0x80000000u) | ((subnormal_frac >> underflow) << 2) | 1u;
#endif
    } else if (exp < FLOAT_MIN_ENCODABLE_EXP) {
        // change to zero
        return (f_u & 0x80000000u) | 1u;
    } else if (exp == 0x7F800000u && (f_u & 0x007FFFFFu) != 0u) {
        // NaN
        // return (exp & 0x80000000u) | 0x7E000000 | ((exp & 0x007FFFFF) << 2) | 1;
        return 0x7F000001u;  // normalized NaN
    } else {
        // inf, -inf
        return (exp & 0x80000000u) | 0x7E000000u | 1u;
    }
}

#ifdef USE_SUBNORMAL_NUMBERS
float decode_subnormal_value(value_t v) {
    // uint32_t frac = (v & 0x01FFFFFCu) >> 1;
    // uint32_t exp;
    // for (exp = 0x30000000; (frac & 0x00800000) == 0 ; frac <<= 1, exp -= 0x00800000);
    // uint32_t f = (v & 0x80000000u) | exp | frac;
    // return *(float*)&f;
    uint32_t frac = v & 0x01FFFFFCu;
    int shift = 0;
    if ((frac & 0x01FFF800u) != 0u) { frac &= 0x01FFF800u; } else { shift += 16; }
    if ((frac & 0x01F807F8u) != 0u) { frac &= 0x01F807F8u; } else { shift += 8; }
    if ((frac & 0x01878784u) != 0u) { frac &= 0x01878784u; } else { shift += 4; }
    if ((frac & 0x00666664u) != 0u) { frac &= 0x00666664u; } else { shift += 2; }
    if ((frac & 0x01555554u) != 0u) { /* frac &= 0x01555554u; */ } else { shift += 1; }
    uint32_t f = (v & 0x80000000u) | ((FLOAT_MIN_ENCODABLE_EXP - (shift << 23)) & 0x7F800000) | (v & 0x01FFFFFCu) >> shift;
    return *(float*)&f;
}
#endif

float safe_value_to_float(value_t v) {
    if (is_float_value(v))
        return value_to_float(v);
    else if (!is_int_value(v))
        runtime_type_error("value_to_float");

    return (float)value_to_int(v);
}

bool value_to_truefalse(value_t v) {
    return v != VALUE_NULL && v != VALUE_UNDEF && v != VALUE_FALSE && v != VALUE_ZERO && v != VALUE_FZERO;
}

value_t safe_value_to_null(value_t v) {
    if (v != VALUE_NULL)
        runtime_type_error("value_to_null");

    return v;
}

value_t safe_value_to_func(const char* signature, value_t func) {
    if (!gc_is_function_object(func, signature))
        runtime_type_error("value_to_function");

    return func;
}

value_t safe_value_to_string(value_t v) {
    if (!gc_is_string_literal(v))
        runtime_type_error("value_to_string");

    return v;
}

value_t safe_value_to_object(value_t v) {
    // note: String is not a subtype of Object
    if (!is_ptr_value(v) || gc_is_string_literal(v))
        runtime_type_error("value_to_object");

    return v;
}

value_t safe_value_to_value(const class_object* const clazz, value_t v) {
    const class_object* type = gc_get_class_of(v);
    while (type != clazz && type != NULL)
        type = type->superclass;

    if (type == NULL)
        runtime_type_error(clazz->name);

    return v;
}

#define ANY_OP_FUNC(name, op) \
value_t any_##name(value_t a, value_t b) {\
    if (is_int_value(a)) {\
        if (is_int_value(b))\
            return int_to_value(value_to_int(a) op value_to_int(b));\
        else if (is_float_value(b))\
            return float_to_value(value_to_int(a) op value_to_float(b));\
    }\
    else if (is_float_value(a)) {\
        if (is_int_value(b))\
            return float_to_value(value_to_float(a) op value_to_int(b));\
        else if (is_float_value(b))\
            return float_to_value(value_to_float(a) op value_to_float(b));\
    }\
    return runtime_type_error("bad operand for " #op);\
}

ANY_OP_FUNC(add,+)
ANY_OP_FUNC(subtract,-)
ANY_OP_FUNC(multiply,*)
ANY_OP_FUNC(divide,/)

#define ANY_CMP_FUNC(name, op) \
bool any_##name(value_t a, value_t b) {\
    if (is_int_value(a)) {\
        if (is_int_value(b))\
            return value_to_int(a) op value_to_int(b);\
        else if (is_float_value(b))\
            return value_to_int(a) op value_to_float(b);\
    }\
    else if (is_float_value(a)) {\
        if (is_int_value(b))\
            return value_to_float(a) op value_to_int(b);\
        else if (is_float_value(b))\
            return value_to_float(a) op value_to_float(b);\
    }\
    return runtime_type_error("bad operand for " #op);\
}

ANY_CMP_FUNC(less,<)
ANY_CMP_FUNC(less_eq,<=)
ANY_CMP_FUNC(greater,>)
ANY_CMP_FUNC(greater_eq,>=)

#define ANY_ASSIGN_OP_FUNC(name, op) \
value_t any_##name##_assign(value_t* a, value_t b) {\
    if (is_int_value(*a)) {\
        if (is_int_value(b))\
            return *a = int_to_value(value_to_int(*a) op value_to_int(b));\
        else if (is_float_value(b))\
            return *a = float_to_value(value_to_int(*a) op value_to_float(b));\
    }\
    else if (is_float_value(*a)) {\
        if (is_int_value(b))\
            return *a = float_to_value(value_to_float(*a) op value_to_int(b));\
        else if (is_float_value(b))\
            return *a = float_to_value(value_to_float(*a) op value_to_float(b));\
    }\
    return runtime_type_error("bad operand for " #op);\
}

ANY_ASSIGN_OP_FUNC(add,+)
ANY_ASSIGN_OP_FUNC(subtract,-)
ANY_ASSIGN_OP_FUNC(multiply,*)
ANY_ASSIGN_OP_FUNC(divide,/)

#define ANY_UPDATE(name, op, code) \
value_t any_##name(value_t* expr) {\
    value_t v;\
    if (is_int_value(*expr))\
        v = int_to_value(value_to_int(*expr) op 1);\
    else if (is_float_value(*expr))\
        v = float_to_value(value_to_float(*expr) op 1);\
    else\
        return runtime_type_error("bad operand for " #op #op);\
    code }

ANY_UPDATE(increment,+,{return *expr=v;})
ANY_UPDATE(decrement,-,{return *expr=v;})
ANY_UPDATE(post_increment,+,{value_t nv = *expr; *expr=v; return nv;})
ANY_UPDATE(post_decrement,-,{value_t nv = *expr; *expr=v; return nv;})

value_t minus_any_value(value_t v) {
    if (is_int_value(v))
        return int_to_value(-value_to_int(v));
    else if (is_float_value(v))
        return float_to_value(-value_to_float(v));
    else
        return runtime_type_error("bad operand for unary minus");\
}

// heap objects

static bool gc_is_running = false;
// An interrupt handler must count up this value at the beginning, and count down at the end.
// Note that an interrupt handler may be nested.
// When this value is 0, no interrupt handler is working.
static int nested_interrupt_handler = 0;

static void write_barrier(pointer_t obj, value_t value);

void interrupt_handler_start() { nested_interrupt_handler++ ; }
void interrupt_handler_end() { nested_interrupt_handler--; }

void gc_initialize() {
    heap_memory[0] = 2;  // points to the first word of linked free blocks.
    heap_memory[1] = 2;  // the size of the reserved space (first two words).
    heap_memory[2] = HEAP_SIZE;
    heap_memory[3] = HEAP_SIZE - 2;
#ifdef TEST64
    initialize_pointer_table();
#endif
}

static inline int object_size(pointer_t obj, class_object* clazz) {
    int32_t size = clazz->size;
    if (size >= 0)      // != SIZE_NO_POINTER
        return size;
    else
        return obj->body[0] + 1;
}

// start_idnex is SIZE_NO_POINTER when the object does not hold a pointer.
#define SIZE_NO_POINTER     -1

#define HAS_POINTER(s)      (s >= 0)

static int32_t class_has_pointers(class_object* obj) {
    return obj->start_index;
}

// current default value (reprenting not marked) of mark bits.
static uint32_t current_no_mark = 0;

static void set_object_header(pointer_t obj, const class_object* clazz) {
#ifdef TEST64
    uint64_t clazz2 = (uint64_t)record_64bit_pointer((void*)(uintptr_t)clazz);
    obj->header = (((uint32_t)clazz2) & ~3) | current_no_mark;
#else
    obj->header = (((uint32_t)clazz) & ~3) | current_no_mark;
#endif
}

// Gets a pointer to the given object's class.
static class_object* get_objects_class(pointer_t obj) {
    return (class_object*)raw_value_to_ptr(obj->header & ~3);
}

// Gets the class of the given value if it is an object.
// Otherwise, this returns NULL.
class_object* gc_get_class_of(value_t value) {
    if (is_ptr_value(value) && value != VALUE_NULL) {
        pointer_t obj = value_to_ptr(value);
        return get_objects_class(obj);
    }
    else
        return NULL;
}

CLASS_OBJECT(object_class, 1) = {
    .clazz = { .size = 0, .start_index = 0, .name = "Object", .superclass = NULL }};

static pointer_t allocate_heap(uint16_t word_size);

pointer_t gc_allocate_object(const class_object* clazz) {
    int32_t size = clazz->size;
    if (size < 0)
        size = 0;

    pointer_t obj = allocate_heap(size);
    set_object_header(obj, clazz);
    for (int i = 0; i < size; i++)
        obj->body[i] = VALUE_UNDEF;

    return obj;
}

static CLASS_OBJECT(function_object, 0) = {
     .clazz = { .size = 3, .start_index = 2, .name = "Function", .superclass = &object_class.clazz }};

// this_object may be VALUE_UNDEF.
value_t gc_new_function(void* fptr, const char* signature, value_t this_object) {
#ifdef TEST64
    fptr = record_64bit_pointer(fptr);
    signature = record_64bit_pointer(signature);
#endif
    ROOT_SET(rootset, 1)
    rootset.values[0] = this_object;
    pointer_t obj = gc_allocate_object(&function_object.clazz);
    obj->body[0] = raw_ptr_to_value(fptr);
    obj->body[1] = raw_ptr_to_value(signature);
    obj->body[2] = this_object;
    DELETE_ROOT_SET(rootset)
    return ptr_to_value(obj);
}

// true if this is a function object.
bool gc_is_function_object(value_t obj, const char* signature) {
    return gc_get_class_of(obj) == &function_object.clazz
           && !strcmp((const char*)raw_value_to_ptr(value_to_ptr(obj)->body[1]), signature);
}

const void* gc_function_object_ptr(value_t obj, int index) {
    pointer_t func = value_to_ptr(obj);
    return (void*)raw_value_to_ptr(func->body[index]);
}

// string_literal is a class for objects that contain a pointer to a C string.
// This C string is not allocated in the heap memory managed by the garbage collector.

static CLASS_OBJECT(string_literal, 0) = { .clazz.size = 1, .clazz.start_index = SIZE_NO_POINTER,
                                           .clazz.name = "string", .clazz.superclass = NULL };

// str: a char array in the C language.
value_t gc_new_string(char* str) {
#ifdef TEST64
    str = (char*)record_64bit_pointer(str);
#endif
    pointer_t obj = gc_allocate_object(&string_literal.clazz);
    obj->body[0] = raw_ptr_to_value(str);
    return ptr_to_value(obj);
}

// true if this is a string literal object.
bool gc_is_string_literal(value_t obj) {
    return gc_get_class_of(obj) == &string_literal.clazz;
}

// returns a pointer to a char array in the C language.
const char* gc_string_literal_cstr(value_t obj) {
    pointer_t str = value_to_ptr(obj);
    return (const char*)raw_value_to_ptr(str->body[0]);
}

// An int32_t array

static CLASS_OBJECT(intarray_object, 1) = {
    .clazz = { .size = -1, .start_index = SIZE_NO_POINTER, .name = "Array<integer>", .superclass = &object_class.clazz }};

value_t safe_value_to_intarray(value_t v) {
    return safe_value_to_value(&intarray_object.clazz, v);
}

static pointer_t gc_new_intarray_base(int32_t n) {
    if (n < 0)
        n = 0;

    pointer_t obj = allocate_heap(n + 1);
    set_object_header(obj, &intarray_object.clazz);
    obj->body[0] = n;
    return obj;
}

/*
  An int32_t array.  It cannot contain a pointer.
  n: the number of elements. n >= 0.

  1st word is the number of elements.
  2nd, 3rd, ... words hold elements.
*/
value_t gc_new_intarray(int32_t n, int32_t init_value) {
    pointer_t obj = gc_new_intarray_base(n);
    for (int32_t i = 1; i <= n; i++)
        obj->body[i] = init_value;

    return ptr_to_value(obj);
}

value_t gc_make_intarray(int32_t n, ...) {
    va_list args;
    pointer_t arrayp = gc_new_intarray_base(n);
    va_start(args, n);

    for (int32_t i = 1; i <= n; i++)
        arrayp->body[i] = va_arg(args, int32_t);

    va_end(args);
    return ptr_to_value(arrayp);
}

int32_t gc_intarray_length(value_t obj) {
    pointer_t objp = value_to_ptr(obj);
    return objp->body[0];
}

int32_t* gc_intarray_get(value_t obj, int32_t index) {
    pointer_t objp = value_to_ptr(obj);
    int32_t len = objp->body[0];
    if (0 <= index && index < len)
        return (int32_t*)&objp->body[index + 1];
    else {
        runtime_index_error(index, len, "Array<integer>.get/set");
        return 0;
    }
}

// A float array

static CLASS_OBJECT(floatarray_object, 1) = {
    .clazz = { .size = -1, .start_index = SIZE_NO_POINTER, .name = "Array<float>", .superclass = &object_class.clazz }};

value_t safe_value_to_floatarray(value_t v) {
    return safe_value_to_value(&floatarray_object.clazz, v);
}

static pointer_t gc_new_floatarray_base(int32_t n) {
    pointer_t obj = gc_new_intarray_base(n);
    set_object_header(obj, &floatarray_object.clazz);
    return obj;
}

/*
  A float array.  It cannot contain a pointer.
  n: the number of elements. n >= 0.

  1st word is the number of elements.
  2nd, 3rd, ... words hold elements.
*/
value_t gc_new_floatarray(int32_t n, float init_value) {
    pointer_t obj = gc_new_floatarray_base(n);
    for (int32_t i = 1; i <= n; i++)
        *(float*)&obj->body[i] = init_value;

    return ptr_to_value(obj);
}

value_t gc_make_floatarray(int32_t n, ...) {
    va_list args;
    pointer_t arrayp = gc_new_floatarray_base(n);
    va_start(args, n);

    for (int32_t i = 1; i <= n; i++) {
        // because float is promotable to double.
        float v = (float)va_arg(args, double);
        *(float*)&arrayp->body[i] = v;
    }

    va_end(args);
    return ptr_to_value(arrayp);
}

int32_t gc_floatarray_length(value_t obj) {
    pointer_t objp = value_to_ptr(obj);
    return objp->body[0];
}

float* gc_floatarray_get(value_t obj, int32_t index) {
    pointer_t objp = value_to_ptr(obj);
    int32_t len = objp->body[0];
    if (0 <= index && index < len)
        return (float*)&objp->body[index + 1];
    else {
        runtime_index_error(index, len, "Array<float>.get/set");
        return 0;
    }
}

// A byte array

static CLASS_OBJECT(bytearray_object, 1) = {
    .clazz = { .size = -1, .start_index = SIZE_NO_POINTER, .name = "ByteArray", .superclass = &object_class.clazz }};

value_t safe_value_to_bytearray(value_t v) {
    return safe_value_to_value(&bytearray_object.clazz, v);
}

/*
  A byte (or unsigned 8 bit) array.  It cannot contain a pointer.
  n: the size of the array in bytes.
  the actual size will be a multiple of 4.

  Initially, the elements of this array hold random values.
  1st word is the size of this array.
  2nd word is the number of elements.
  3rd, 4th, ... words hold elements.
*/
static pointer_t gc_new_bytearray_base(int32_t n) {
    if (n < 0)
        n = 0;

    int32_t m =(n + 3) / 4 + 1;
    pointer_t obj = allocate_heap(m + 1);
    set_object_header(obj, &bytearray_object.clazz);
    obj->body[0] = m;
    obj->body[1] = n;
    return obj;
}

value_t gc_new_bytearray(int32_t n, int32_t init_value) {
    pointer_t obj = gc_new_bytearray_base(n);
    uint32_t v = init_value & 0xff;
    uint8_t* elements = (uint8_t*)&obj->body[2];
    for (int i = 0; i < n; i++)
        elements[i] = v;

    return ptr_to_value(obj);
}

value_t gc_make_bytearray(int32_t n, ...) {
    va_list args;
    pointer_t arrayp = gc_new_bytearray_base(n);
    va_start(args, n);

    uint8_t* elements = (uint8_t*)&arrayp->body[2];
    for (int32_t i = 0; i < n; i++) {
        int32_t v = va_arg(args, int32_t);
        elements[i] = (uint8_t)v;
    }

    va_end(args);
    return ptr_to_value(arrayp);
}

// the size of the array in bytes.
int32_t gc_bytearray_length(value_t obj) {
    pointer_t objp = value_to_ptr(obj);
    return objp->body[1];
}

// Obtains an unsigned 8bit value of the byte element at index.
// When index is 2, the 2nd element of an 8bit array is returned.
uint8_t* gc_bytearray_get(value_t obj, int32_t idx) {
    pointer_t objp = value_to_ptr(obj);
    int32_t len = objp->body[1];
    if (0 <= idx && idx < len)
        return (uint8_t*)&objp->body[2] + idx;
    else {
        runtime_index_error(idx, len, "ByteArray.get/set");
        return 0;
    }
}

// A fixed-length array

static CLASS_OBJECT(vector_object, 1) = {
    .clazz = { .size = -1, .start_index = 1, .name = "Vector", .superclass = &object_class.clazz }};

value_t safe_value_to_vector(value_t v) {
    return safe_value_to_value(&vector_object.clazz, v);
}

/*
  A fixed-length array.
  n: the number of vector elements.
     1st word is the number of elements.
     2nd, 3rd, ... words hold elements.
*/
value_t gc_new_vector(int32_t n, value_t init_value) {
    ROOT_SET(rootset, 1)
    rootset.values[0] = init_value;
    if (n < 0)
        n = 0;

    pointer_t obj = allocate_heap(n + 1);
    set_object_header(obj, &vector_object.clazz);
    obj->body[0] = n;
    for (int i = 0; i < n; i++)
        obj->body[i + 1] = init_value;

    DELETE_ROOT_SET(rootset)
    return ptr_to_value(obj);
}

int32_t gc_vector_length(value_t obj) {
    pointer_t objp = value_to_ptr(obj);
    return objp->body[0];
}

value_t* gc_vector_get(value_t obj, int32_t idx) {
    pointer_t objp = value_to_ptr(obj);
    int32_t len = objp->body[0];
    if (0 <= idx && idx < len)
        return &objp->body[idx + 1];
    else {
        runtime_index_error(idx, len, "Vector.get/set");
        return VALUE_UNDEF;
    }
}

inline static value_t* fast_vector_get(value_t obj, int32_t index) {
    pointer_t objp = value_to_ptr(obj);
    return &objp->body[index + 1];
}

inline static void fast_vector_set(value_t obj, uint32_t index, value_t new_value) {
    pointer_t objp = value_to_ptr(obj);
    objp->body[index + 1] = new_value;
}

// An any-type array

static CLASS_OBJECT(array_object, 1) = {
    .clazz = { .size = 2, .start_index = 1, .name = "Array", .superclass = &object_class.clazz }};

static CLASS_OBJECT(anyarray_object, 1) = {
    .clazz = { .size = 2, .start_index = 1, .name = "Array<any>", .superclass = &object_class.clazz }};

value_t safe_value_to_array(value_t v) {
    return safe_value_to_value(&array_object.clazz, v);
}

value_t safe_value_to_anyarray(value_t v) {
    return safe_value_to_value(&anyarray_object.clazz, v);
}

value_t gc_new_array(int32_t is_any, int32_t n, value_t init_value) {
    ROOT_SET(rootset, 2)
    rootset.values[0] = init_value;
    pointer_t obj = gc_allocate_object(is_any ? &anyarray_object.clazz : &array_object.clazz);
    rootset.values[1] = ptr_to_value(obj);
    value_t vec = gc_new_vector(n, init_value);
    obj->body[1] = vec;
    // the length must be less than or equal to the length of the vector.
    obj->body[0] = n;
    DELETE_ROOT_SET(rootset)
    return ptr_to_value(obj);
}

value_t gc_make_array(int32_t is_any, int32_t n, ...) {
    va_list args;
    value_t array = gc_new_array(is_any, n, VALUE_UNDEF);
    pointer_t arrayp = value_to_ptr(array);
    va_start(args, n);

    for (int32_t i = 0; i < n; i++)
        fast_vector_set(arrayp->body[1], i, va_arg(args, value_t));

    va_end(args);
    return array;
}

int32_t gc_array_length(value_t obj) {
    pointer_t objp = value_to_ptr(obj);
    return objp->body[0];
}

value_t* gc_array_get(value_t obj, int32_t idx) {
    pointer_t objp = value_to_ptr(obj);
    int32_t len = objp->body[0];
    if (0 <= idx && idx < len)
        return fast_vector_get(objp->body[1], idx);
    else {
        runtime_index_error(idx, len, "Array.get");
        return 0;
    }
}

value_t gc_array_set(value_t obj, int32_t index, value_t new_value) {
    pointer_t objp = value_to_ptr(obj);
    int32_t len = objp->body[0];
    if (0 <= index && index < len) {
<<<<<<< HEAD
        fast_vector_set(objp->body[1], index, new_value);
=======
        write_barrier(objp, new_value);
        fast_vector_set(objp->body[0], index, new_value);
>>>>>>> 3f39a9a5
        return new_value;
    } else {
        runtime_index_error(index, len, "Array.set");
        return 0;
    }
}

// Compute an object size.   It is always an even number.
//
// length: length of object_type.body[]
// returns the size including a header and a padding.
static uint16_t real_objsize(uint16_t length) {
    uint16_t size = length + 1;     // add the size of the header
    return (size + 1) & ~1;         // make it a even numbrer
}

static pointer_t no_more_memory() {
    puts("** memory exhausted **");
#ifdef TEST64
    exit(1);
#else
    return 0;
#endif
}

/*
  This finds an unused chunk of memory in linked free blocks.
  The first word of every free block is the index of the next free block.
  The second word is the size of its free block.
  These two words are values of normal uint32_t (not value_t).

  word_size: the length of object_type.body[], where object_type represents the class
  for an object which this function allocates memory for.

  The size of an allocated chunk is an even number.
*/
static pointer_t allocate_heap_base(uint16_t word_size) {
    word_size = real_objsize(word_size);
    value_t prev = 0;
    value_t current = heap_memory[0];
    while (current < HEAP_SIZE) {
        value_t* ptr = &heap_memory[current];
        value_t next = heap_memory[current];
        value_t sz = heap_memory[current + 1];
        if (sz > word_size) {
            value_t cur2 = current + word_size;
            heap_memory[prev] = cur2;
            heap_memory[cur2] = next;
            heap_memory[cur2 + 1] = sz - word_size;
            return (pointer_t)ptr;
        }
        else if (sz == word_size) {
            heap_memory[prev] = next;
            return (pointer_t)ptr;
        }

        prev = current;
        current = next;
    }
    return NULL;
}

static pointer_t allocate_heap(uint16_t word_size) {
    if (nested_interrupt_handler > 0) {
        runtime_memory_allocation_error("you cannot create objects in interrupt handler.");
    }

    pointer_t ptr = allocate_heap_base(word_size);
    if (ptr != NULL)
        return ptr;
    else {
        gc_run();
        ptr = allocate_heap_base(word_size);
        if (ptr != NULL)
            return ptr;
        else
            return no_more_memory();
    }
}

struct gc_root_set* gc_root_set_head = NULL;

#define GET_MARK_BIT(ptr)      ((ptr)->header & 1)
#define CLEAR_MARK_BIT(ptr)    ((ptr)->header &= ~1)
#define SET_MARK_BIT(ptr)      ((ptr)->header |= 1)
#define WRITE_MARK_BIT(ptr,mark)  (mark ? SET_MARK_BIT(ptr) : CLEAR_MARK_BIT(ptr))

// Three colors are used to get object status during the marking phase.
// WHITE: The object which is not verified to be alive.
// GRAY: The object which is verified to be alive, but it's children aren't traced.
// BLACK: The object which is verified to be alive, and it's children are also traced.
#define IS_WHITE(ptr, mark)            (((ptr)->header & 1) != mark) 
#define IS_GRAY(ptr)                   (((ptr)->header & 0b10) == 0b10) 
#define IS_BLACK(ptr, mark)            (((ptr)->header & 1) == mark) 

// Handle gray bit.
// 0: The object is not gray.
// 1: The object is gray.
#define CLEAR_GRAY_BIT(ptr)                ((ptr)->header &= ~0b10)
#define SET_GRAY_BIT(ptr)                  ((ptr)->header |= 0b10)


#define STACK_SIZE      (HEAP_SIZE / 65)
static pointer_t gc_stack[STACK_SIZE];
static uint32_t gc_stack_top = 0;
static bool gc_stack_overflowed = false;

static void push_object_to_stack(pointer_t obj, uint32_t mark) {
    WRITE_MARK_BIT(obj, mark);
    SET_GRAY_BIT(obj);
    if (gc_stack_top < STACK_SIZE) 
        gc_stack[gc_stack_top++] = obj;
    else 
        gc_stack_overflowed = true;
}

static void write_barrier(pointer_t obj, value_t value) {
    if (nested_interrupt_handler > 0 && gc_is_running) {
        if (is_ptr_value(value)) {
            uint32_t mark = current_no_mark ? 0 : 1;
            pointer_t ptr = value_to_ptr(value);
            if (IS_BLACK(obj, mark) && IS_WHITE(ptr, mark)) {
                push_object_to_stack(ptr, mark);
            }
        }
    }
}

static void trace_from_an_object(uint32_t mark) {
    while (gc_stack_top > 0) {
        pointer_t obj = gc_stack[--gc_stack_top];
        class_object* clazz = get_objects_class(obj);
        int32_t j = class_has_pointers(clazz);
        CLEAR_GRAY_BIT(obj);
        if (HAS_POINTER(j)) {
            uint32_t size = object_size(obj, clazz);
            for (; j < size; j++) {
                value_t next = obj->body[j];
                if (is_ptr_value(next) && next != VALUE_NULL) {
                    pointer_t nextp = value_to_ptr(next);
                    if (GET_MARK_BIT(nextp) != mark) {    // not visisted yet
                        push_object_to_stack(nextp, mark);
                    }
                }
            }
        }
    }
}

// run this when a depth-first search fails due to stack overflow.
static void scan_and_mark_objects(uint32_t mark) {
    uint32_t start = 2;
    uint32_t end = heap_memory[0];
    while (start < HEAP_SIZE) {
        // scan objects between start and end
        while (start < end) {
            pointer_t obj = (pointer_t)&heap_memory[start];
            class_object* clazz = get_objects_class(obj);
            int32_t j = class_has_pointers(clazz);
            uint32_t size = object_size(obj, clazz);
            if (IS_GRAY(obj)) {
                gc_stack[0] = obj;
                gc_stack_top = 1;
                trace_from_an_object(mark);
            }
            start += real_objsize(size);
        }

        if (end < HEAP_SIZE) {
            value_t next = heap_memory[end];
            value_t size = heap_memory[end + 1];
            start = end + size;
            end = next;
        }
        else
            break;
    }
}

static void mark_objects(struct gc_root_set* root_set, uint32_t mark) {
    gc_stack_overflowed = false;
    while (root_set != NULL) {
        for (int i = 0; i < root_set->length; i++) {
            value_t v = root_set->values[i];
            if (is_ptr_value(v) && v != VALUE_NULL) {
                pointer_t rootp = value_to_ptr(v);
                if (GET_MARK_BIT(rootp) != mark) {    // not visisted yet
                    WRITE_MARK_BIT(rootp, mark);
                    SET_GRAY_BIT(rootp);
                    gc_stack[0] = rootp;
                    gc_stack_top = 1;
                    trace_from_an_object(mark);
                }
            }
        }

        root_set = root_set->next;
    }

    while (gc_stack_overflowed) {
        gc_stack_overflowed = false;
        scan_and_mark_objects(mark);
    }
}

static void sweep_objects(uint32_t mark) {
    /*
       heap memory
             -------------------------------------------------------
       value   |j|s| free... |                |k|?| free... |
             -------------------------------------------------------
       index    i                      ^       j
               prev                  start    end

        i + s <= start < end == j
    */
    bool previous_word_is_free = false;
    value_t prev = 0;
    uint32_t start = 2;
    uint32_t end = heap_memory[0];
    while (start < HEAP_SIZE) {
        // scan objects between start and end
        while (start < end) {
            pointer_t obj = (pointer_t)&heap_memory[start];
            class_object* clazz = get_objects_class(obj);
            uint32_t size = real_objsize(object_size(obj, clazz));
            if (GET_MARK_BIT(obj) == mark)
                previous_word_is_free = false;
            else
                if (previous_word_is_free)
                    heap_memory[prev + 1] += size;
                else {
                    heap_memory[prev] = start;
                    prev = start;
                    heap_memory[start] = end;
                    heap_memory[start + 1] = size;
                    previous_word_is_free = true;
                }

            start += size;
        }

        if (end < HEAP_SIZE) {
            value_t next = heap_memory[end];
            value_t size = heap_memory[end + 1];
            if (previous_word_is_free) {
                heap_memory[prev] = next;
                heap_memory[prev + 1] += size;
            }
            else {
                prev = end;
                previous_word_is_free = true;
            }

            start = end + size;
            end = next;
        }
        else
            break;
    }
}

void gc_run() {
    gc_is_running = true;
    uint32_t mark = current_no_mark ? 0 : 1;
    mark_objects(gc_root_set_head, mark);
    sweep_objects(mark);
    current_no_mark = mark;
    gc_is_running = false;
}

void gc_init_rootset(struct gc_root_set* set, uint32_t length) {
    set->next = gc_root_set_head;
    if (length > 0) {
        gc_root_set_head = set;
        set->length = length;
        for (uint32_t i = 0; i < length; i++)
            set->values[i] = VALUE_UNDEF;
    }
}

extern CR_SECTION int32_t value_to_int(value_t v);
extern CR_SECTION value_t int_to_value(int32_t v);
extern CR_SECTION bool is_int_value(value_t v);

extern CR_SECTION float value_to_float(value_t v);
extern CR_SECTION value_t float_to_value(float v);
extern CR_SECTION bool is_float_value(value_t v);

extern CR_SECTION pointer_t value_to_ptr(value_t v);
extern CR_SECTION value_t ptr_to_value(pointer_t v);
extern CR_SECTION bool is_ptr_value(value_t v);

extern CR_SECTION value_t bool_to_value(bool b);
extern CR_SECTION bool value_to_bool(value_t v);
extern CR_SECTION bool safe_value_to_bool(value_t v);

extern CR_SECTION value_t gc_new_object(const class_object* clazz);
extern CR_SECTION value_t get_obj_property(value_t obj, int index);
extern CR_SECTION value_t set_obj_property(value_t obj, int index, value_t new_value);
extern CR_SECTION int32_t* get_obj_int_property(value_t obj, int index);
extern CR_SECTION float* get_obj_float_property(value_t obj, int index);<|MERGE_RESOLUTION|>--- conflicted
+++ resolved
@@ -395,8 +395,6 @@
 // When this value is 0, no interrupt handler is working.
 static int nested_interrupt_handler = 0;
 
-static void write_barrier(pointer_t obj, value_t value);
-
 void interrupt_handler_start() { nested_interrupt_handler++ ; }
 void interrupt_handler_end() { nested_interrupt_handler--; }
 
@@ -765,6 +763,7 @@
 }
 
 value_t* gc_vector_get(value_t obj, int32_t idx) {
+    // this may need gc_write_barrier.
     pointer_t objp = value_to_ptr(obj);
     int32_t len = objp->body[0];
     if (0 <= idx && idx < len)
@@ -782,6 +781,7 @@
 
 inline static void fast_vector_set(value_t obj, uint32_t index, value_t new_value) {
     pointer_t objp = value_to_ptr(obj);
+    gc_write_barrier(objp, new_value);
     objp->body[index + 1] = new_value;
 }
 
@@ -847,12 +847,8 @@
     pointer_t objp = value_to_ptr(obj);
     int32_t len = objp->body[0];
     if (0 <= index && index < len) {
-<<<<<<< HEAD
+        gc_write_barrier(objp, new_value);
         fast_vector_set(objp->body[1], index, new_value);
-=======
-        write_barrier(objp, new_value);
-        fast_vector_set(objp->body[0], index, new_value);
->>>>>>> 3f39a9a5
         return new_value;
     } else {
         runtime_index_error(index, len, "Array.set");
@@ -969,7 +965,7 @@
         gc_stack_overflowed = true;
 }
 
-static void write_barrier(pointer_t obj, value_t value) {
+void gc_write_barrier(pointer_t obj, value_t value) {
     if (nested_interrupt_handler > 0 && gc_is_running) {
         if (is_ptr_value(value)) {
             uint32_t mark = current_no_mark ? 0 : 1;
