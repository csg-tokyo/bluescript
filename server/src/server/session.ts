--- conflicted
+++ resolved
@@ -145,9 +145,6 @@
   }
 
   private transpileForJIT(src: string) {
-<<<<<<< HEAD
-    const codeGenerator = (initializerName: string, codeId: number, moduleId: string) => {
-=======
     const importer = (fname: string) => {
       const mod = this.modules.get(fname);
       if (mod)
@@ -159,12 +156,11 @@
         this.modules.set(fname, result.names);
         const compiler = new ModuleCompiler();
         compiler.compile(this.shadowMemory, -1, fname, result.main);
-        return result.names
+        return result.names;
       }
     }
 
-    const codeGenerator = (initializerName: string, codeId: number, moduleId: number) => {
->>>>>>> 7e545234
+    const codeGenerator = (initializerName: string, codeId: number, moduleId: string) => {
       return new JitCodeGenerator(initializerName, codeId, moduleId, this.profiler, src);
     }
 
