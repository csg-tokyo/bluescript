import {GlobalVariableNameTable} from "../transpiler/code-generator/variables";
import * as fs from "fs";
import {FILE_PATH} from "../constants";
import {transpile} from "../transpiler/code-generator/code-generator";
import {Profiler} from "../jit-transpiler/profiler";
import {runBabelParser} from "../transpiler/utils";
import {convertAst, typeStringToStaticType} from "../jit-transpiler/utils";
import {JitCodeGenerator, jitTranspile} from "../jit-transpiler/jit-code-generator";
import {NameInfo, NameTableMaker} from "../transpiler/names";
import {JitTypeChecker} from "../jit-transpiler/jit-type-checker";
import {Compiler, InteractiveCompiler, ModuleCompiler} from "../compiler/compiler";
import {ShadowMemory, MemoryAddresses} from "../compiler/shadow-memory";


const cProlog = `
#include <stdint.h>
#include "../${FILE_PATH.C_RUNTIME_H}"
#include "../${FILE_PATH.PROFILER_H}"
`


export default class Session {
  sessionId: number = 0;
  baseGlobalNames: GlobalVariableNameTable
  modules: Map<string, GlobalVariableNameTable>
  shadowMemory: ShadowMemory;
  profiler: Profiler;
  addresses: MemoryAddresses

  constructor(addresses: MemoryAddresses) {
    this.addresses = addresses;
    const bsString = fs.readFileSync(`${FILE_PATH.STD_MODULES}`).toString()
    const result = transpile(++this.sessionId, bsString, undefined);
    this.baseGlobalNames = result.names;
    this.modules = new Map<string, GlobalVariableNameTable>()
    this.shadowMemory = new ShadowMemory(FILE_PATH.MCU_ELF, addresses)
    this.profiler = new Profiler();
  }

<<<<<<< HEAD
  public execute(id: number, src: string) {
=======
  public reset() {
    const bsString = fs.readFileSync(`${FILE_PATH.STD_MODULES}`).toString()
    const result = transpile(++this.sessionId, bsString, undefined);
    this.baseGlobalNames = result.names;
    this.modules = new Map<string, GlobalVariableNameTable>();
    this.shadowMemory = new ShadowMemory(FILE_PATH.MCU_ELF, this.addresses);
    this.profiler = new Profiler();
  }

  public compile(src: string) {
>>>>>>> c35aca98
    const start = performance.now();
    this.reset();

    this.sessionId += 1;

    // Transpile
    const tResult = this.transpile(src);
    const entryPointName = tResult.main;
    this.baseGlobalNames = tResult.names;

    // Compile
    const cString = cProlog + tResult.code;
    const compiler = new Compiler();
    compiler.compile(this.shadowMemory, id, cString, entryPointName);
    const end = performance.now();
    return  {result: this.shadowMemory.getUpdates(), compileTime:end-start}
  }

<<<<<<< HEAD
  public executeWithProfiling(id: number, src: string) {
=======
  public interactiveCompile(src: string) {
    const start = performance.now();
    this.sessionId += 1;

    // Transpile
    const tResult = this.transpile(src);
    const entryPointName = tResult.main;
    this.baseGlobalNames = tResult.names;

    // Compile
    const cString = cProlog + tResult.code;
    const compiler = new InteractiveCompiler();
    compiler.compile(this.shadowMemory, cString, entryPointName);
    const end = performance.now();
    return  {result: this.shadowMemory.getUpdates(), compileTime:end-start}
  }

  public compileWithProfiling(src: string) {
>>>>>>> c35aca98
    const start = performance.now();
    this.sessionId += 1;

    // Transpile
    const tResult = this.transpileForJIT(src)
    const entryPointName = tResult.main;
    this.baseGlobalNames = tResult.names;
    const cString = cProlog + tResult.code;

    // Compile
<<<<<<< HEAD
    const compiler = new Compiler();
    compiler.compile(this.shadowMemory, id, cString, entryPointName);
=======
    const compiler = new InteractiveCompiler();
    compiler.compile(this.shadowMemory, cString, entryPointName);
>>>>>>> c35aca98
    const end = performance.now();
    return {result: this.shadowMemory.getUpdates(), compileTime:end-start}
  }

  public jitCompile(funcId: number, paramTypes: string[]) {
    const start = performance.now();
    this.sessionId += 1

    const func = this.profiler.getFunctionProfileById(funcId);
    if (func === undefined)
      return {}; // TODO： 要修正
    this.profiler.setFuncSpecializedType(funcId, paramTypes.map(t => typeStringToStaticType(t, this.baseGlobalNames)))

    // Transpile
    const tResult = this.transpileForJIT(func.src)
    const entryPointName = tResult.main;
    this.baseGlobalNames = tResult.names;
    const cString = cProlog + tResult.code;

    // Compile
<<<<<<< HEAD
    const compiler = new Compiler();
    compiler.compile(this.shadowMemory, -1, cString, entryPointName);
=======
    const compiler = new InteractiveCompiler();
    compiler.compile(this.shadowMemory, cString, entryPointName);
>>>>>>> c35aca98
    const end = performance.now();
    return {result: this.shadowMemory.getUpdates(), compileTime:end-start}
  }

  private transpile(src: string) {
    const importer = (fname: string) => {
      const mod = this.modules.get(fname);
      if (mod)
        return mod;
      else {
        const ffi = fs.readFileSync(`${FILE_PATH.MODULES}/${fname}/${fname}.bs`).toString();
        const moduleId = Session.moduleNameToId(fname);
        this.sessionId += 1;
        const result = transpile(0, ffi, this.baseGlobalNames, importer, moduleId);
        this.modules.set(fname, result.names);
        const compiler = new ModuleCompiler();
        compiler.compile(this.shadowMemory, fname, result.main);
        return result.names;
      }
    }

    return transpile(this.sessionId, src, this.baseGlobalNames, importer);
  }

  private transpileForJIT(src: string) {
    const importer = (fname: string) => {
      const mod = this.modules.get(fname);
      if (mod)
        return mod;
      else {
        const ffi = fs.readFileSync(`${FILE_PATH.MODULES}/${fname}/${fname}.bs`).toString();
        const moduleId = Session.moduleNameToId(fname);
        this.sessionId += 1;
        const result = transpile(0, ffi, this.baseGlobalNames, importer, moduleId);
        this.modules.set(fname, result.names);
        const compiler = new ModuleCompiler();
        compiler.compile(this.shadowMemory, fname, result.main);
        return result.names
      }
    }

    const codeGenerator = (initializerName: string, codeId: number, moduleId: number) => {
      return new JitCodeGenerator(initializerName, codeId, moduleId, this.profiler, src);
    }

    const typeChecker = (maker: NameTableMaker<NameInfo>) => {
      return new JitTypeChecker(maker, importer);
    }

    const ast = runBabelParser(src, 1);
    convertAst(ast, this.profiler);
    return  jitTranspile(this.sessionId, ast, typeChecker, codeGenerator, this.baseGlobalNames)
  }

  public dummyExecute() {
    const start = performance.now();
    // Compile
    const cSrc = fs.readFileSync('./temp-files/dummy-code.c').toString()
<<<<<<< HEAD
    const compiler = new Compiler();
    compiler.compile(this.shadowMemory, -1, cSrc, 'bluescript_main6_')
=======
    const compiler = new InteractiveCompiler();
    compiler.compile(this.shadowMemory, cSrc, 'bluescript_main6_')
>>>>>>> c35aca98
    const end = performance.now();
    return {result: this.shadowMemory.getUpdates(), compileTime:end-start}
  }

  static moduleNameToId(fname: string):number {
    let result = "";
    for (let i = 0; i < fname.length; i++) {
      result += fname.charCodeAt(i);
    }
    return parseInt(result, 10) ?? 0;
  }
}<|MERGE_RESOLUTION|>--- conflicted
+++ resolved
@@ -37,9 +37,6 @@
     this.profiler = new Profiler();
   }
 
-<<<<<<< HEAD
-  public execute(id: number, src: string) {
-=======
   public reset() {
     const bsString = fs.readFileSync(`${FILE_PATH.STD_MODULES}`).toString()
     const result = transpile(++this.sessionId, bsString, undefined);
@@ -49,8 +46,7 @@
     this.profiler = new Profiler();
   }
 
-  public compile(src: string) {
->>>>>>> c35aca98
+  public compile(id: number, src: string) {
     const start = performance.now();
     this.reset();
 
@@ -69,10 +65,7 @@
     return  {result: this.shadowMemory.getUpdates(), compileTime:end-start}
   }
 
-<<<<<<< HEAD
-  public executeWithProfiling(id: number, src: string) {
-=======
-  public interactiveCompile(src: string) {
+  public interactiveCompile(id: number, src: string) {
     const start = performance.now();
     this.sessionId += 1;
 
@@ -84,13 +77,12 @@
     // Compile
     const cString = cProlog + tResult.code;
     const compiler = new InteractiveCompiler();
-    compiler.compile(this.shadowMemory, cString, entryPointName);
+    compiler.compile(this.shadowMemory, id, cString, entryPointName);
     const end = performance.now();
     return  {result: this.shadowMemory.getUpdates(), compileTime:end-start}
   }
 
-  public compileWithProfiling(src: string) {
->>>>>>> c35aca98
+  public compileWithProfiling(id: number, src: string) {
     const start = performance.now();
     this.sessionId += 1;
 
@@ -101,13 +93,8 @@
     const cString = cProlog + tResult.code;
 
     // Compile
-<<<<<<< HEAD
-    const compiler = new Compiler();
+    const compiler = new InteractiveCompiler();
     compiler.compile(this.shadowMemory, id, cString, entryPointName);
-=======
-    const compiler = new InteractiveCompiler();
-    compiler.compile(this.shadowMemory, cString, entryPointName);
->>>>>>> c35aca98
     const end = performance.now();
     return {result: this.shadowMemory.getUpdates(), compileTime:end-start}
   }
@@ -128,13 +115,8 @@
     const cString = cProlog + tResult.code;
 
     // Compile
-<<<<<<< HEAD
-    const compiler = new Compiler();
+    const compiler = new InteractiveCompiler();
     compiler.compile(this.shadowMemory, -1, cString, entryPointName);
-=======
-    const compiler = new InteractiveCompiler();
-    compiler.compile(this.shadowMemory, cString, entryPointName);
->>>>>>> c35aca98
     const end = performance.now();
     return {result: this.shadowMemory.getUpdates(), compileTime:end-start}
   }
@@ -151,7 +133,7 @@
         const result = transpile(0, ffi, this.baseGlobalNames, importer, moduleId);
         this.modules.set(fname, result.names);
         const compiler = new ModuleCompiler();
-        compiler.compile(this.shadowMemory, fname, result.main);
+        compiler.compile(this.shadowMemory, -1, fname, result.main);
         return result.names;
       }
     }
@@ -171,7 +153,7 @@
         const result = transpile(0, ffi, this.baseGlobalNames, importer, moduleId);
         this.modules.set(fname, result.names);
         const compiler = new ModuleCompiler();
-        compiler.compile(this.shadowMemory, fname, result.main);
+        compiler.compile(this.shadowMemory, -1, fname, result.main);
         return result.names
       }
     }
@@ -193,13 +175,8 @@
     const start = performance.now();
     // Compile
     const cSrc = fs.readFileSync('./temp-files/dummy-code.c').toString()
-<<<<<<< HEAD
-    const compiler = new Compiler();
+    const compiler = new InteractiveCompiler();
     compiler.compile(this.shadowMemory, -1, cSrc, 'bluescript_main6_')
-=======
-    const compiler = new InteractiveCompiler();
-    compiler.compile(this.shadowMemory, cSrc, 'bluescript_main6_')
->>>>>>> c35aca98
     const end = performance.now();
     return {result: this.shadowMemory.getUpdates(), compileTime:end-start}
   }
