import * as http from "http";
import {Buffer} from "node:buffer";
import {ErrorLog} from "../transpiler/utils";
import Session from "./session";
import {execSync} from "child_process";
import {JITCompileError, ProfileError} from "../jit-transpiler/utils";

const ERROR_CODE = {
  COMPILE_ERROR: 460,
  LINK_ERROR: 461,
  INTERNAL_ERROR: 462,
}

export default class HttpServer {
  readonly PORT = 8080;
  server: http.Server;
  session?: Session;

  constructor() {
    this.server = http.createServer();
    this.defineServer();
  }

  public listen() {
    this.server.listen(this.PORT);
    console.log(`Access to http://localhost:${this.PORT}`);
  }

  private defineServer() {
    let responseBody: string;
    let statusCode: number;
    const headers = {
      "Content-Type": "application/json",
      "Access-Control-Allow-Origin": "*",
      "Access-Control-Allow-Headers": "Content-Type, Access-Control-Allow-Origin"
    }

    this.server.on("request", async (request, response) => {
      try {
        [responseBody, statusCode] = await this.pathHandler(request);
      } catch (e: any) {
        responseBody = JSON.stringify({errorMessage: e.message});
        statusCode = 500;
      }
      response.writeHead(statusCode, headers);
      response.write(JSON.stringify(responseBody));
      response.end();
    })
  }

  private async pathHandler(request: http.IncomingMessage): Promise<[string, number]> {
    let responseBody: object;
    let statusCode: number;

    if (request.method === "OPTIONS") { // for preflight
      return ["", 200];
    }
    let requestBody: string;

    try {
      requestBody = await this.getRequestBody(request);
      switch (request.url) {
        case "/interactive-compile":
          if (this.session === undefined) {
            statusCode = 400;
            responseBody = {error: "Session have not started."}
            break;
          }
          const requestBodyJson = JSON.parse(requestBody)
<<<<<<< HEAD
          responseBody = this.session.execute(requestBodyJson.id, requestBodyJson.src);
=======
          responseBody = this.session.interactiveCompile(requestBodyJson.src);
          statusCode = 200;
          break;
        case "/compile":
          if (this.session === undefined) {
            statusCode = 400;
            responseBody = {error: "Session have not started."}
            break;
          }
          responseBody = this.session.compile( JSON.parse(requestBody).src);
>>>>>>> c35aca98
          statusCode = 200;
          break;
        case "/reset":
          this.session = new Session(JSON.parse(requestBody));
          responseBody = {};
          statusCode = 200;
          break;
        case "/dummy-compile":
          if (this.session === undefined) {
            statusCode = 400;
            responseBody = {error: "Session have not started."}
            break;
          }
          responseBody = this.session.dummyExecute();
          statusCode = 200;
          break;
        case "/compile-with-profiling": {
          if (this.session === undefined) {
            statusCode = 400;
            responseBody = {error: "Session have not started."}
            break;
          }
          const requestBodyJson = JSON.parse(requestBody)
<<<<<<< HEAD
          responseBody = this.session.executeWithProfiling(requestBodyJson.id, requestBodyJson.src);
=======
          responseBody = this.session.compileWithProfiling(requestBodyJson.src);
>>>>>>> c35aca98
          statusCode = 200;
          break;
        }
        case "/jit-compile": {
          if (this.session === undefined) {
            statusCode = 400;
            responseBody = {error: "Session have not started."}
            break;
          }
          const requestBodyJson = JSON.parse(requestBody)
          responseBody = this.session.jitCompile(requestBodyJson.funcId, requestBodyJson.paramTypes);
          statusCode = 200;
          break;
        }
        case "/check":
          const cmd_result = execSync("ls ../microcontroller/ports/esp32/build/").toString();
          responseBody = {cmd_result};
          statusCode = 200;
          break;
        default:
          responseBody = {message: "Page not found."};
          statusCode = 404;
          break;
      }
    } catch (e) {
      console.log(e);
      if (e instanceof ErrorLog) {
        responseBody = {message: e};
        statusCode = ERROR_CODE.COMPILE_ERROR;
      } else if (e instanceof ProfileError || e instanceof JITCompileError) {
        responseBody = {message: e};
        statusCode = ERROR_CODE.INTERNAL_ERROR;
      } else {
        responseBody = {message: e};
        statusCode = 500;
      }
    }
    return [JSON.stringify(responseBody), statusCode];
  }

  private getRequestBody(request: http.IncomingMessage): Promise<string> {
    return new Promise((resolve) => {
      const body: any[] = [];
      request.on('data', (chunk) => {
        body?.push(chunk);
      }).on('end', () => {
        resolve(Buffer.concat(body).toString());
      });
    })
  }
}<|MERGE_RESOLUTION|>--- conflicted
+++ resolved
@@ -67,22 +67,20 @@
             break;
           }
           const requestBodyJson = JSON.parse(requestBody)
-<<<<<<< HEAD
-          responseBody = this.session.execute(requestBodyJson.id, requestBodyJson.src);
-=======
-          responseBody = this.session.interactiveCompile(requestBodyJson.src);
+          responseBody = this.session.interactiveCompile(requestBodyJson.id, requestBodyJson.src);
           statusCode = 200;
           break;
-        case "/compile":
+        case "/compile": {
           if (this.session === undefined) {
             statusCode = 400;
             responseBody = {error: "Session have not started."}
             break;
           }
-          responseBody = this.session.compile( JSON.parse(requestBody).src);
->>>>>>> c35aca98
+          const requestBodyJson = JSON.parse(requestBody)
+          responseBody = this.session.compile(requestBodyJson.id, requestBodyJson.src);
           statusCode = 200;
           break;
+        }
         case "/reset":
           this.session = new Session(JSON.parse(requestBody));
           responseBody = {};
@@ -104,11 +102,7 @@
             break;
           }
           const requestBodyJson = JSON.parse(requestBody)
-<<<<<<< HEAD
-          responseBody = this.session.executeWithProfiling(requestBodyJson.id, requestBodyJson.src);
-=======
-          responseBody = this.session.compileWithProfiling(requestBodyJson.src);
->>>>>>> c35aca98
+          responseBody = this.session.compileWithProfiling(requestBodyJson.id, requestBodyJson.src);
           statusCode = 200;
           break;
         }
