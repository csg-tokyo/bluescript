import {MemoryBlock, ShadowMemory} from "./shadow-memory";
import {ElfReader, SECTION_TYPE, Symbol} from "./elf-reader";
import * as fs from "fs";
import {execSync} from "child_process";
import {
  LinerScriptMemoryAttribute,
  LinkerScript,
  LinkerScriptMemoryRegion,
  LinkerScriptSection
} from "./linker-script";


const EXTERNAL_SYMBOL_SECTION = '.external_symbols'


export class Compiler {
  protected readonly C_FILE = './temp-files/code.c';
  protected readonly OBJ_FILE = './temp-files/code.o';
  protected readonly LINKER_SCRIPT = './temp-files/linkerscript.ld';
  protected readonly LINKED_ELF = './temp-files/code';
  protected readonly DATA_SECTIONS = ['.data', '.data.*', '.rodata', '.rodata.*', '.bss', '.bss.*', '.dram*'];
  protected readonly EXECUTABLE_SECTIONS = ['.literal', '.text', '.literal.*', '.text.*', '.iram*'];
  protected readonly IRAM_SECTION_NAME = '.iram';
  protected readonly DRAM_SECTION_NAME = '.dram';
  protected readonly FLASH_SECTION_NAME = '.flash';

  constructor(protected compilerPath = '') {}

  compile(shadowMemory: ShadowMemory, id: number, src: string, entryPointName: string) {
    const objFile = this._compile(src);
    const linkedElf = this.link(shadowMemory, objFile, entryPointName);
    this.load(shadowMemory, id, linkedElf, entryPointName)
  }

  protected _compile(src: string) {
    fs.writeFileSync(this.C_FILE, src);
    execSync(`${this.compilerPath}xtensa-esp32-elf-gcc -c -O2 ${this.C_FILE} -o ${this.OBJ_FILE} -w -fno-common -ffunction-sections -mtext-section-literals -mlongcalls -fno-zero-initialized-in-bss`);
    return new ElfReader(this.OBJ_FILE);
  }

  protected link(shadowMemory: ShadowMemory, objFile: ElfReader, entryPointName: string) {
    const externalSymbols = this.readExternalSymbols(shadowMemory, objFile);
    const linkerScript = this.generateLinkerScript(shadowMemory, externalSymbols, objFile, entryPointName);
    const linkedElf = this._link(linkerScript);
<<<<<<< HEAD
    // this.freeEntryPoint(shadowMemory, entryPointName);
=======
>>>>>>> c35aca98
    this.allocateDram(shadowMemory, linkedElf);
    this.allocateFlash(shadowMemory, linkedElf);
    return linkedElf;
  }

  protected readExternalSymbols(shadowMemory: ShadowMemory, objFile: ElfReader) {
    const externalSymbols: Symbol[] = [];
    objFile.readExternalSymbols().forEach(symbol => {
      const definedSymbol = shadowMemory.symbols.get(symbol.name);
      if (definedSymbol !== undefined)
        externalSymbols.push(definedSymbol);
    });
    return externalSymbols;
  }

  protected generateLinkerScript(shadowMemory: ShadowMemory, externalSymbols: Symbol[], objFile: ElfReader, entryPointName: string):LinkerScript {
    const dramMemory = new LinkerScriptMemoryRegion(
      'DRAM',
      [new LinerScriptMemoryAttribute('read/write'), new LinerScriptMemoryAttribute('readonly')],
      shadowMemory.dram.getNextAddress(),
      1000000);
    const flashMemory = new LinkerScriptMemoryRegion(
      'FLASH',
      [new LinerScriptMemoryAttribute('executable')],
      shadowMemory.flash.getNextAddress(),
      1000000);
    const externalSymbolMemory = new LinkerScriptMemoryRegion(
      'EXTERNAL_SYMBOLS',
      [new LinerScriptMemoryAttribute('executable')],
      0, 0)
    const memories = [dramMemory, flashMemory, externalSymbolMemory];
    const externalSymbolSection = new LinkerScriptSection(EXTERNAL_SYMBOL_SECTION, externalSymbolMemory);
    externalSymbols.forEach(symbol => {
      externalSymbolSection.symbol(symbol.name, symbol.address);
    });
    const sections = [
      new LinkerScriptSection(this.DRAM_SECTION_NAME, dramMemory)
        .section(objFile.filePath, this.DATA_SECTIONS),
      new LinkerScriptSection(this.FLASH_SECTION_NAME, flashMemory)
        .section(objFile.filePath, this.EXECUTABLE_SECTIONS),
      externalSymbolSection
    ];
    return new LinkerScript()
      .input([objFile.filePath])
      .memory(memories)
      .sections(sections)
      .entry(entryPointName)
  }

  protected _link(linkerScript: LinkerScript) {
    linkerScript.save(this.LINKER_SCRIPT)
    execSync(`${this.compilerPath}xtensa-esp32-elf-ld -o ${this.LINKED_ELF} -T ${this.LINKER_SCRIPT}`);
    return new ElfReader(this.LINKED_ELF);
  }

<<<<<<< HEAD
  private load(shadowMemory: ShadowMemory, id: number, linkedElf: ElfReader, entryPointName: string) {
    const sections = linkedElf
      .readAllSections()
      .filter(section => section.name !== EXTERNAL_SYMBOL_SECTION && section.size !== 0);
=======
  protected allocateDram(shadowMemory: ShadowMemory, elf: ElfReader) {
    const dramSection = elf.readSectionByName(this.DRAM_SECTION_NAME);
    if (dramSection !== undefined)
      shadowMemory.dram.allocate(dramSection);
  }

  protected allocateFlash(shadowMemory: ShadowMemory, elf: ElfReader) {
    const flashSection = elf.readSectionByName(this.FLASH_SECTION_NAME);
    if (flashSection !== undefined)
      shadowMemory.flash.allocate(flashSection);
  }

  protected load(shadowMemory: ShadowMemory, linkedElf: ElfReader, entryPointName: string) {
    const dramSection = linkedElf.readSectionByName(this.DRAM_SECTION_NAME);
    const flashSection = linkedElf.readSectionByName(this.FLASH_SECTION_NAME);
>>>>>>> c35aca98
    linkedElf.readDefinedSymbols().forEach(symbol => {
      shadowMemory.symbols.set(symbol.name, symbol);
    });
    const entryPoint = shadowMemory.symbols.get(entryPointName)?.address;
    if (entryPoint === undefined)
      throw new Error(`Cannot find entry point: ${entryPointName}`);
<<<<<<< HEAD
    shadowMemory.load(id, sections, entryPoint);
=======
    shadowMemory.loadToDram(dramSection !== undefined ? [dramSection]: []);
    shadowMemory.loadToIFlash(flashSection !== undefined ? [flashSection]: []);
    shadowMemory.loadEntryPoint(entryPoint);
>>>>>>> c35aca98
  }
}


export class InteractiveCompiler extends Compiler {

  constructor(protected compilerPath = '') {
    super(compilerPath);
  }

  compile(shadowMemory: ShadowMemory, src: string, entryPointName: string) {
    const objFile = this._compile(src);
    const linkedElf = this.link(shadowMemory, objFile, entryPointName);
    this.load(shadowMemory, linkedElf, entryPointName)
  }

  protected link(shadowMemory: ShadowMemory, objFile: ElfReader, entryPointName: string) {
    this.freeIram(shadowMemory, objFile);
    const iramMemoryBlocks = this.allocateIram(shadowMemory, objFile);
    const externalSymbols = this.readExternalSymbols(shadowMemory, objFile);
    const linkerScript = this.generateInteractiveLinkerScript(shadowMemory, iramMemoryBlocks, externalSymbols, objFile, entryPointName);
    const linkedElf = this._link(linkerScript);
    this.freeEntryPoint(shadowMemory, entryPointName);
    this.allocateDram(shadowMemory, linkedElf);
    return linkedElf;
  }

  protected load(shadowMemory: ShadowMemory, linkedElf: ElfReader, entryPointName: string) {
    const iramSections = linkedElf
      .readSectionsStartWith(this.IRAM_SECTION_NAME)
      .filter(section => section.size !== 0);
    linkedElf.readDefinedSymbols().forEach(symbol => {
      shadowMemory.symbols.set(symbol.name, symbol);
    });
    shadowMemory.loadToIram(iramSections);
    const dramSection = linkedElf.readSectionByName(this.DRAM_SECTION_NAME);
    shadowMemory.loadToDram(dramSection !== undefined ? [dramSection]: []);
    const entryPoint = shadowMemory.symbols.get(entryPointName)?.address;
    if (entryPoint === undefined)
      throw new Error(`Cannot find entry point: ${entryPointName}`);
    shadowMemory.loadEntryPoint(entryPoint);
  }

  private generateInteractiveLinkerScript(
    shadowMemory: ShadowMemory, iramBlocks: MemoryBlock[],
    externalSymbols: Symbol[], objFile: ElfReader, entryPointName: string) {
    const memories: LinkerScriptMemoryRegion[] = [];
    const sections: LinkerScriptSection[] = [];
    const externalSymbolMemory = new LinkerScriptMemoryRegion(
      'EXTERNAL_SYMBOLS',
      [new LinerScriptMemoryAttribute('executable')],
      0, 0
    );
    const externalSymbolSection = new LinkerScriptSection(EXTERNAL_SYMBOL_SECTION, externalSymbolMemory);
    externalSymbols.forEach(symbol => {
      externalSymbolSection.symbol(symbol.name, symbol.address);
    });
    memories.push(externalSymbolMemory);
    sections.push(externalSymbolSection);

    iramBlocks.forEach((block , index) => {
      const memoryRegion = new LinkerScriptMemoryRegion(
        `IRAM${index}`,
        [new LinerScriptMemoryAttribute('executable')],
        block.address, block.size);
      const section = new LinkerScriptSection(`${this.IRAM_SECTION_NAME}${index}`, memoryRegion)
        .section(objFile.filePath, [block.sectionName ?? ''])
        .align(4);
      memories.push(memoryRegion);
      sections.push(section);
    });
    const dramMemory = new LinkerScriptMemoryRegion(
      'DRAM',
      [new LinerScriptMemoryAttribute('read/write'), new LinerScriptMemoryAttribute('readonly')],
      shadowMemory.dram.getNextAddress(),
      1000000);
    memories.push(dramMemory);
    sections.push(new LinkerScriptSection(this.DRAM_SECTION_NAME, dramMemory)
      .section(objFile.filePath, this.DATA_SECTIONS))

    return new LinkerScript()
      .input([objFile.filePath])
      .entry(entryPointName)
      .memory(memories)
      .sections(sections)
  }

  private allocateIram(shadowMemory: ShadowMemory, objFile: ElfReader) {
    const executableSections = objFile.readSections(SECTION_TYPE.EXECUTABLE).filter(section => section.size !== 0);
    return executableSections.map(section => shadowMemory.iram.allocate(section));
  }

  private freeEntryPoint(shadowMemory: ShadowMemory, entryPointName: string) {
    shadowMemory.iram.free(this.funcNameToSectionName(entryPointName));
  }

  private freeIram(shadowMemory: ShadowMemory, objFile: ElfReader) {
    const funcSymbols = objFile.readFunctions();
    funcSymbols.forEach(symbol => {
      if (shadowMemory.symbols.has(symbol.name))
        shadowMemory.iram.free(this.funcNameToSectionName(symbol.name));
    })
  }

  private funcNameToSectionName(funcName: string) {
    return `.text.${funcName}`;
  }
}

export class ModuleCompiler extends Compiler {
  protected readonly MODULE_LINKER_SCRIPT = './temp-files/module-linkerscript.ld';
  private readonly MODULE_LINKED_ELF = './temp-files/module-code';


  constructor(protected compilerPath: string = '') {
    super(compilerPath)
  }

  override compile(shadowMemory: ShadowMemory, moduleName: string, entryPointName: string) {
    const executableElf = this.moduleLink(shadowMemory, moduleName, entryPointName);
    this.load(shadowMemory, executableElf, entryPointName)
  }

  private moduleLink(shadowMemory: ShadowMemory, moduleName: string, entryPointName: string): ElfReader {
    const linkerScript = this.generateModuleLinkerScript(shadowMemory, moduleName, entryPointName);
    const linkedElf = this._link(linkerScript);
    this.allocateDram(shadowMemory, linkedElf);
    this.allocateFlash(shadowMemory, linkedElf);
    return linkedElf;
  }

<<<<<<< HEAD
  private _link(linkerScript: LinkerScript) {
    linkerScript.save(this.LINKER_SCRIPT);
    execSync(`${this.compilerPath}xtensa-esp32-elf-ld -o ${this.LINKED_ELF} -T ${this.LINKER_SCRIPT} --gc-sections`);
    return new ElfReader(this.LINKED_ELF);
  }

  private load(shadowMemory: ShadowMemory, linkedElf: ElfReader, entryPointName: string) {
    const dramSection = linkedElf.readSectionByName(this.DRAM_SECTION_NAME);
    const flashSection = linkedElf.readSectionByName(this.FLASH_SECTION_NAME);
    const sections: Section[] = []
    if (dramSection !== undefined)
      sections.push(dramSection);
    if (flashSection !== undefined)
      sections.push(flashSection);
    linkedElf.readDefinedSymbols().forEach(symbol => {
      shadowMemory.symbols.set(symbol.name, symbol);
    });
    const entryPoint = shadowMemory.symbols.get(entryPointName)?.address;
    if (entryPoint === undefined)
      throw new Error(`Cannot find entry point: ${entryPointName}`);
    shadowMemory.load(-1, sections, entryPoint);
  }

  private allocate(shadowMemory: ShadowMemory, linkedElf: ElfReader) {
    const dramSection = linkedElf.readSectionByName(this.DRAM_SECTION_NAME);
    const flashSection = linkedElf.readSectionByName(this.FLASH_SECTION_NAME);
    if (dramSection !== undefined)
      shadowMemory.dram.allocate(dramSection);
    if (flashSection !== undefined)
      shadowMemory.flash.allocate(flashSection);
=======
  override _link(linkerScript: LinkerScript) {
    linkerScript.save(this.MODULE_LINKER_SCRIPT);
    execSync(`${this.compilerPath}xtensa-esp32-elf-ld -o ${this.MODULE_LINKED_ELF} -T ${this.MODULE_LINKER_SCRIPT} --gc-sections`);
    return new ElfReader(this.MODULE_LINKED_ELF);
>>>>>>> c35aca98
  }

  private generateModuleLinkerScript(shadowMemory: ShadowMemory, moduleName: string, entryPointName: string) {
    const moduleObjFile = shadowMemory.componentsInfo.getComponentPath(moduleName)
    const dramMemory = new LinkerScriptMemoryRegion(
      'DRAM',
      [new LinerScriptMemoryAttribute('read/write'), new LinerScriptMemoryAttribute('readonly')],
      shadowMemory.dram.getNextAddress(),
      1000000);
    const flashMemory = new LinkerScriptMemoryRegion(
      'FLASH',
      [new LinerScriptMemoryAttribute('executable')],
      shadowMemory.flash.getNextAddress(),
      1000000);
    const externalSymbolMemory = new LinkerScriptMemoryRegion(
      'EXTERNAL_SYMBOLS',
      [new LinerScriptMemoryAttribute('executable')],
      0, 0)
    const memories = [dramMemory, flashMemory, externalSymbolMemory];
    const externalSymbolSection = new LinkerScriptSection(EXTERNAL_SYMBOL_SECTION, externalSymbolMemory);
    shadowMemory.symbols.forEach(symbol => {
      externalSymbolSection.symbol(symbol.name, symbol.address);
    });
    const sections = [
      new LinkerScriptSection(this.DRAM_SECTION_NAME, dramMemory)
        .section(moduleObjFile, this.DATA_SECTIONS, true)
        .section('*', this.DATA_SECTIONS),
      new LinkerScriptSection(this.FLASH_SECTION_NAME, flashMemory)
        .section(moduleObjFile, this.EXECUTABLE_SECTIONS, true)
        .section('*', this.EXECUTABLE_SECTIONS),
      externalSymbolSection
    ];
    return new LinkerScript()
      .input(shadowMemory.componentsInfo.getComponentsPath(moduleName))
      .memory(memories)
      .sections(sections)
      .entry(entryPointName)
  }
}<|MERGE_RESOLUTION|>--- conflicted
+++ resolved
@@ -42,14 +42,30 @@
     const externalSymbols = this.readExternalSymbols(shadowMemory, objFile);
     const linkerScript = this.generateLinkerScript(shadowMemory, externalSymbols, objFile, entryPointName);
     const linkedElf = this._link(linkerScript);
-<<<<<<< HEAD
     // this.freeEntryPoint(shadowMemory, entryPointName);
-=======
->>>>>>> c35aca98
     this.allocateDram(shadowMemory, linkedElf);
     this.allocateFlash(shadowMemory, linkedElf);
     return linkedElf;
   }
+
+  // private _link(linkerScript: LinkerScript) {
+  //   linkerScript.save(this.LINKER_SCRIPT)
+  //   execSync(`${this.compilerPath}xtensa-esp32-elf-ld -o ${this.LINKED_ELF} -T ${this.LINKER_SCRIPT}`);
+  //   return new ElfReader(this.LINKED_ELF);
+  // }
+
+  // private load(shadowMemory: ShadowMemory, id: number, linkedElf: ElfReader, entryPointName: string) {
+  //   const sections = linkedElf
+  //     .readSections()
+  //     .filter(section => section.name !== EXTERNAL_SYMBOL_SECTION && section.size !== 0);
+  //   linkedElf.readDefinedSymbols().forEach(symbol => {
+  //     shadowMemory.symbols.set(symbol.name, symbol);
+  //   });
+  //   const entryPoint = shadowMemory.symbols.get(entryPointName)?.address;
+  //   if (entryPoint === undefined)
+  //     throw new Error(`Cannot find entry point: ${entryPointName}`);
+  //   shadowMemory.load(id, sections, entryPoint);
+  // }
 
   protected readExternalSymbols(shadowMemory: ShadowMemory, objFile: ElfReader) {
     const externalSymbols: Symbol[] = [];
@@ -101,12 +117,6 @@
     return new ElfReader(this.LINKED_ELF);
   }
 
-<<<<<<< HEAD
-  private load(shadowMemory: ShadowMemory, id: number, linkedElf: ElfReader, entryPointName: string) {
-    const sections = linkedElf
-      .readAllSections()
-      .filter(section => section.name !== EXTERNAL_SYMBOL_SECTION && section.size !== 0);
-=======
   protected allocateDram(shadowMemory: ShadowMemory, elf: ElfReader) {
     const dramSection = elf.readSectionByName(this.DRAM_SECTION_NAME);
     if (dramSection !== undefined)
@@ -119,23 +129,18 @@
       shadowMemory.flash.allocate(flashSection);
   }
 
-  protected load(shadowMemory: ShadowMemory, linkedElf: ElfReader, entryPointName: string) {
+  protected load(shadowMemory: ShadowMemory, id:number, linkedElf: ElfReader, entryPointName: string) {
     const dramSection = linkedElf.readSectionByName(this.DRAM_SECTION_NAME);
     const flashSection = linkedElf.readSectionByName(this.FLASH_SECTION_NAME);
->>>>>>> c35aca98
     linkedElf.readDefinedSymbols().forEach(symbol => {
       shadowMemory.symbols.set(symbol.name, symbol);
     });
     const entryPoint = shadowMemory.symbols.get(entryPointName)?.address;
     if (entryPoint === undefined)
       throw new Error(`Cannot find entry point: ${entryPointName}`);
-<<<<<<< HEAD
-    shadowMemory.load(id, sections, entryPoint);
-=======
     shadowMemory.loadToDram(dramSection !== undefined ? [dramSection]: []);
     shadowMemory.loadToIFlash(flashSection !== undefined ? [flashSection]: []);
-    shadowMemory.loadEntryPoint(entryPoint);
->>>>>>> c35aca98
+    shadowMemory.loadEntryPoint(id, entryPoint);
   }
 }
 
@@ -146,10 +151,10 @@
     super(compilerPath);
   }
 
-  compile(shadowMemory: ShadowMemory, src: string, entryPointName: string) {
+  compile(shadowMemory: ShadowMemory, id: number, src: string, entryPointName: string) {
     const objFile = this._compile(src);
     const linkedElf = this.link(shadowMemory, objFile, entryPointName);
-    this.load(shadowMemory, linkedElf, entryPointName)
+    this.load(shadowMemory, id, linkedElf, entryPointName)
   }
 
   protected link(shadowMemory: ShadowMemory, objFile: ElfReader, entryPointName: string) {
@@ -163,7 +168,7 @@
     return linkedElf;
   }
 
-  protected load(shadowMemory: ShadowMemory, linkedElf: ElfReader, entryPointName: string) {
+  protected load(shadowMemory: ShadowMemory, id:number, linkedElf: ElfReader, entryPointName: string) {
     const iramSections = linkedElf
       .readSectionsStartWith(this.IRAM_SECTION_NAME)
       .filter(section => section.size !== 0);
@@ -176,7 +181,7 @@
     const entryPoint = shadowMemory.symbols.get(entryPointName)?.address;
     if (entryPoint === undefined)
       throw new Error(`Cannot find entry point: ${entryPointName}`);
-    shadowMemory.loadEntryPoint(entryPoint);
+    shadowMemory.loadEntryPoint(id, entryPoint);
   }
 
   private generateInteractiveLinkerScript(
@@ -254,9 +259,9 @@
     super(compilerPath)
   }
 
-  override compile(shadowMemory: ShadowMemory, moduleName: string, entryPointName: string) {
+  override compile(shadowMemory: ShadowMemory, id: number, moduleName: string, entryPointName: string) {
     const executableElf = this.moduleLink(shadowMemory, moduleName, entryPointName);
-    this.load(shadowMemory, executableElf, entryPointName)
+    this.load(shadowMemory, id, executableElf, entryPointName)
   }
 
   private moduleLink(shadowMemory: ShadowMemory, moduleName: string, entryPointName: string): ElfReader {
@@ -267,45 +272,39 @@
     return linkedElf;
   }
 
-<<<<<<< HEAD
-  private _link(linkerScript: LinkerScript) {
-    linkerScript.save(this.LINKER_SCRIPT);
-    execSync(`${this.compilerPath}xtensa-esp32-elf-ld -o ${this.LINKED_ELF} -T ${this.LINKER_SCRIPT} --gc-sections`);
-    return new ElfReader(this.LINKED_ELF);
-  }
-
-  private load(shadowMemory: ShadowMemory, linkedElf: ElfReader, entryPointName: string) {
-    const dramSection = linkedElf.readSectionByName(this.DRAM_SECTION_NAME);
-    const flashSection = linkedElf.readSectionByName(this.FLASH_SECTION_NAME);
-    const sections: Section[] = []
-    if (dramSection !== undefined)
-      sections.push(dramSection);
-    if (flashSection !== undefined)
-      sections.push(flashSection);
-    linkedElf.readDefinedSymbols().forEach(symbol => {
-      shadowMemory.symbols.set(symbol.name, symbol);
-    });
-    const entryPoint = shadowMemory.symbols.get(entryPointName)?.address;
-    if (entryPoint === undefined)
-      throw new Error(`Cannot find entry point: ${entryPointName}`);
-    shadowMemory.load(-1, sections, entryPoint);
-  }
-
-  private allocate(shadowMemory: ShadowMemory, linkedElf: ElfReader) {
-    const dramSection = linkedElf.readSectionByName(this.DRAM_SECTION_NAME);
-    const flashSection = linkedElf.readSectionByName(this.FLASH_SECTION_NAME);
-    if (dramSection !== undefined)
-      shadowMemory.dram.allocate(dramSection);
-    if (flashSection !== undefined)
-      shadowMemory.flash.allocate(flashSection);
-=======
   override _link(linkerScript: LinkerScript) {
     linkerScript.save(this.MODULE_LINKER_SCRIPT);
     execSync(`${this.compilerPath}xtensa-esp32-elf-ld -o ${this.MODULE_LINKED_ELF} -T ${this.MODULE_LINKER_SCRIPT} --gc-sections`);
     return new ElfReader(this.MODULE_LINKED_ELF);
->>>>>>> c35aca98
-  }
-
+  }
+
+  // private load(shadowMemory: ShadowMemory, linkedElf: ElfReader, entryPointName: string) {
+  //   const dramSection = linkedElf.readSectionByName(this.DRAM_SECTION_NAME);
+  //   const flashSection = linkedElf.readSectionByName(this.FLASH_SECTION_NAME);
+  //   const sections: Section[] = []
+  //   if (dramSection !== undefined)
+  //     sections.push(dramSection);
+  //   if (flashSection !== undefined)
+  //     sections.push(flashSection);
+  //   linkedElf.readDefinedSymbols().forEach(symbol => {
+  //     shadowMemory.symbols.set(symbol.name, symbol);
+  //   });
+  //   const entryPoint = shadowMemory.symbols.get(entryPointName)?.address;
+  //   if (entryPoint === undefined)
+  //     throw new Error(`Cannot find entry point: ${entryPointName}`);
+  //   shadowMemory.load(-1, sections, entryPoint);
+  // }
+
+  // private allocate(shadowMemory: ShadowMemory, linkedElf: ElfReader) {
+  //   const dramSection = linkedElf.readSectionByName(this.DRAM_SECTION_NAME);
+  //   const flashSection = linkedElf.readSectionByName(this.FLASH_SECTION_NAME);
+  //   if (dramSection !== undefined)
+  //     shadowMemory.dram.allocate(dramSection);
+  //   if (flashSection !== undefined)
+  //     shadowMemory.flash.allocate(flashSection);
+  // }
+
+  // private generateLinkerScript(shadowMemory: ShadowMemory, moduleName: string, entryPointName: string) {
   private generateModuleLinkerScript(shadowMemory: ShadowMemory, moduleName: string, entryPointName: string) {
     const moduleObjFile = shadowMemory.componentsInfo.getComponentPath(moduleName)
     const dramMemory = new LinkerScriptMemoryRegion(
