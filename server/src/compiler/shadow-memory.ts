import {ElfReader, Section, Symbol} from "./elf-reader";
import * as fs from "fs";

const align4 = (value: number) => (value + 3) & ~3;

export type MemoryAddresses = {
  iram:{address:number, size:number},
  dram:{address:number, size:number},
  iflash:{address:number, size:number},
  dflash:{address:number, size:number},
}

type MemoryType = 'iram' | 'dram' | 'iflash' | 'dflash';

type MemoryUpdate = {
<<<<<<< HEAD
  blocks: {name: string, address: number, data: string}[],
  entryPoints: {id: number, address: number}[]
=======
  blocks: {type: MemoryType, address: number, data: string}[],
  entryPoints: number[]
>>>>>>> c35aca98
}

export class ShadowMemory {
  public readonly iram: ReusableMemoryRegion;
  public readonly dram: MemoryRegion;
  public readonly flash: MemoryRegion;
  public readonly symbols:Map<string, Symbol> = new Map<string, Symbol>();
  public readonly componentsInfo = new ESPIDFComponentsInfo();
  private updates: MemoryUpdate = {blocks: [], entryPoints: []};

  constructor(bsRuntimePath: string, addresses: MemoryAddresses) {
    const bsRuntime = new ElfReader(bsRuntimePath);
    bsRuntime.readAllSymbols().forEach(symbol => {this.symbols.set(symbol.name, symbol)});
    this.iram = new ReusableMemoryRegion('IRAM', addresses.iram.address, addresses.iram.size);
    this.dram = new MemoryRegion('DRAM', addresses.dram.address, addresses.dram.size);
    this.flash = new MemoryRegion('Flash', addresses.iflash.address, addresses.iflash.size);
  }

<<<<<<< HEAD
  load(id: number, sections: Section[], entryPoint: number) {
=======
  loadToIram(section: Section[]) { this.load(section, 'iram') }
  loadToDram(section: Section[]) { this.load(section, 'dram') }
  loadToIFlash(section: Section[]) { this.load(section, 'iflash') }

  private load(sections: Section[], type: MemoryType) {
>>>>>>> c35aca98
    sections.forEach(section => {
      this.updates.blocks.push({
        address: section.address,
        data: section.value.toString('hex'),
        type
      });
    });
<<<<<<< HEAD
    this.updates.entryPoints.push({id, address: entryPoint});
=======
>>>>>>> c35aca98
  }

  loadEntryPoint(entryPoint: number) { this.updates.entryPoints.push(entryPoint); }

  getUpdates() {
    const updates = this.updates;
    this.updates = {blocks: [], entryPoints: []};
    return updates;
  }
}


export class MemoryRegion {
  private usedSize: number = 0;
  constructor(private name: string, private address: number, private size: number) {}

  public getNextAddress() { return this.address + this.usedSize }

  public allocate(section: Section) {
    const alignedSectionSize = align4(section.size);
    if (this.usedSize + alignedSectionSize > this.size)
      throw new Error(`Memory exhausted: ${this.name}`)
    const memoryBlock = new MemoryBlock(this.address + this.usedSize, alignedSectionSize)
    memoryBlock.sectionName = section.name
    this.usedSize += alignedSectionSize
    return memoryBlock
  }
}


export class ReusableMemoryRegion {
  private name: string
  private memoryBlocks: MemoryBlock

  constructor(name: string, address: number, size: number) {
    this.name = name
    this.memoryBlocks = new MemoryBlock(address, size)
  }

  public allocate(section: Section) {
    const alignedSectionSize = align4(section.size);
    let current: undefined | MemoryBlock = this.memoryBlocks
    let allocatedBlock: undefined | MemoryBlock
    while(current !== undefined) {
      if (current.isFree && current.size > alignedSectionSize) {
        allocatedBlock = current
        current.separate(alignedSectionSize)
        current.isFree = false
        current.sectionName = section.name
        break
      }
      current = current.next
    }
    if (allocatedBlock === undefined)
      throw new Error('Memory Exhausted')
    return allocatedBlock
  }

  public free(sectionName: string) {
    let current: undefined | MemoryBlock = this.memoryBlocks
    while(current !== undefined) {
      if (current.sectionName === sectionName) {
        current = current.free()
      }
      current = current.next
    }
  }
}


export class MemoryBlock {
  constructor(
    public address: number,
    public size: number,
    public isFree = true,
    public sectionName?: string,
    public prev?: MemoryBlock,
    public next?: MemoryBlock) {}

  public free() {
    this.isFree = true
    this.sectionName = undefined
    if (this.next && this.next.isFree) {
      this.size += this.next.size
      if (this.next.next)
        this.next.next.prev = this
      this.next = this.next.next
    }
    if (this.prev && this.prev.isFree) {
      this.prev.size += this.size
      if (this.next)
        this.next.prev = this.prev
      this.prev.next = this.next
      return this.prev
    }
    return this
  }

  public separate(firstSize: number) {
    if (!this.isFree)
      throw new Error('Cannot separate first.')
    const remain = new MemoryBlock(this.address + firstSize, this.size - firstSize)
    remain.prev = this
    remain.next = this.next
    this.size = firstSize
    if (this.next)
      this.next.prev = remain
    this.next = remain
  }
}

class ESPIDFComponentsInfo {
  static DEPENDENCIES_FILE_PATH = '../microcontroller/ports/esp32/build/project_description.json'
  static COMPONENTS_PATH_PREFIX = /^.*microcontroller\/ports\/esp32\/build/
  static RELATIVE_PATH_COMMON = '../microcontroller/ports/esp32/build'

  private dependenciesInfo: {[key: string]: {file: string, reqs: string[], priv_reqs: string[]}}

  constructor() {
    this.dependenciesInfo = JSON.parse(fs.readFileSync(ESPIDFComponentsInfo.DEPENDENCIES_FILE_PATH).toString()).build_component_info
  }

  public getComponentsPath(rootComponent: string): string[] {
    let tmp = [rootComponent]
    let visited = new Set<string>()
    const componentPaths:string[] = []
    while(tmp.length > 0) {
      let curr = tmp.shift() as string
      visited.add(curr)
      tmp = tmp.concat(
        this.dependenciesInfo[curr].priv_reqs.filter((r:string) => !visited.has(r)),
        this.dependenciesInfo[curr].reqs.filter((r:string) => !visited.has(r))
      )
      if (this.dependenciesInfo[curr].file !== undefined && this.dependenciesInfo[curr].file !== '')
        componentPaths.push(this.convertAbsoluteToRelative(this.dependenciesInfo[curr].file))
    }
    return componentPaths
  }

  public getComponentPath(componentName: string) {
    return this.convertAbsoluteToRelative(this.dependenciesInfo[componentName].file)
  }

  private convertAbsoluteToRelative(absolutePath: string) {
    return absolutePath.replace(ESPIDFComponentsInfo.COMPONENTS_PATH_PREFIX, ESPIDFComponentsInfo.RELATIVE_PATH_COMMON)
  }
}

<|MERGE_RESOLUTION|>--- conflicted
+++ resolved
@@ -13,13 +13,8 @@
 type MemoryType = 'iram' | 'dram' | 'iflash' | 'dflash';
 
 type MemoryUpdate = {
-<<<<<<< HEAD
-  blocks: {name: string, address: number, data: string}[],
+  blocks: {type: MemoryType, address: number, data: string}[],
   entryPoints: {id: number, address: number}[]
-=======
-  blocks: {type: MemoryType, address: number, data: string}[],
-  entryPoints: number[]
->>>>>>> c35aca98
 }
 
 export class ShadowMemory {
@@ -38,15 +33,11 @@
     this.flash = new MemoryRegion('Flash', addresses.iflash.address, addresses.iflash.size);
   }
 
-<<<<<<< HEAD
-  load(id: number, sections: Section[], entryPoint: number) {
-=======
   loadToIram(section: Section[]) { this.load(section, 'iram') }
   loadToDram(section: Section[]) { this.load(section, 'dram') }
   loadToIFlash(section: Section[]) { this.load(section, 'iflash') }
 
   private load(sections: Section[], type: MemoryType) {
->>>>>>> c35aca98
     sections.forEach(section => {
       this.updates.blocks.push({
         address: section.address,
@@ -54,13 +45,9 @@
         type
       });
     });
-<<<<<<< HEAD
-    this.updates.entryPoints.push({id, address: entryPoint});
-=======
->>>>>>> c35aca98
   }
 
-  loadEntryPoint(entryPoint: number) { this.updates.entryPoints.push(entryPoint); }
+  loadEntryPoint(id: number, entryPoint: number) { this.updates.entryPoints.push({id, address: entryPoint}); }
 
   getUpdates() {
     const updates = this.updates;
