import { execSync } from 'child_process'
import { compileAndRun, multiCompileAndRun, importAndCompileAndRun, importAndMultiCompileAndRun, transpileAndWrite, toBoolean } from './test-code-generator'
import { expect, test, beforeAll } from '@jest/globals'
import { GlobalVariableNameTable } from '../../../src/transpiler/code-generator/variables'
import { transpile } from '../../../src/transpiler/code-generator/code-generator'

beforeAll(() => {
  execSync('mkdir -p ./temp-files')
})

const destFile = './temp-files/bscript2_'

class Importer {
  moduleId: number
  modules: { name: string, source: string }[]
  nameTable?: GlobalVariableNameTable
  fileNames: { file: string, main: string }[]
  path: string

  constructor(mods: { name: string, source: string }[]) {
    this.modules = mods
    this.moduleId = 0
    this.fileNames = []
    this.path =  destFile
  }

  init() {
    return (n: GlobalVariableNameTable) => this.nameTable = n
  }

  reset() {
    this.moduleId = 0
    this.fileNames = []
  }

  importer() {
    const importerFunction = (f: string) => {
      const mod = this.modules.find((v, i, obj) => v.name === f)
      if (mod === undefined)
          throw `cannot find a module ${f}`

      this.moduleId += 1
      const fname =  `./temp-files/m${this.moduleId}_bscript.c`
      const result = transpileAndWrite(1, mod.source, fname,
                                       this.nameTable, this.moduleId, importerFunction)
      this.fileNames.push({ file: fname, main: result.main })
      return result.names
    }
    return importerFunction
  }

  files() { return () => this.fileNames }
}

test('import declaration', () => {
  const modules = [
    { name: 'foo', source: `
  export const foobaz = 3
  export const foobaz2 = 'foo'
` },
    { name: 'bar', source: `
  const g = 'bar'
  export function barf(x: integer) { return x }
  export function getg() { return g }
` }]

  const src = `
import { foobaz } from 'foo'
print(foobaz)
`
  const imp = new Importer(modules)
  expect(importAndCompileAndRun(src, imp.importer(), imp.init(), imp.files(), imp.path)).toBe('3\n')

  const src2 = `
import { barf } from 'bar'
print(barf(5))
`
  imp.reset()
  expect(importAndCompileAndRun(src2, imp.importer(), imp.init(), imp.files(), imp.path)).toBe('5\n')

  const src3 = `
import { foobaz2 } from 'foo'
import { getg } from 'bar'

const g = 'src3'
function barf() {
  print(g)
  print(getg())
  print(foobaz2)
}

barf()
`
  imp.reset()
  expect(importAndCompileAndRun(src3, imp.importer(), imp.init(), imp.files(), imp.path)).toBe('src3\nbar\nfoo\n')

  const src4 = `
  import { foobaz3 } from 'foo'
  print(foobaz3)
  `
    imp.reset()
    expect(() => importAndCompileAndRun(src4, imp.importer(), imp.init(), imp.files(), imp.path)).toThrow(/'foobaz3' is not found in foo/)
})

test('import an arrow function', () => {
  const modules = [
    { name: 'foo', source: `
  export let foo = (a: integer) => a + 1
  export function foofoo() {
    foo = (a: integer) => a * 10
  }
` },
    { name: 'bar', source: `
  export let bar = (a: integer) => a + 2
  export function barbar() {
    bar = (a: integer) => a * 20
  }
` }]

  const src = `
import { foo, foofoo } from 'foo'
import { bar, barbar } from 'bar'
print(foo(3))
foofoo()
print(foo(3))
print(bar(5))
barbar()
print(bar(5))
`
  const imp = new Importer(modules)
  expect(importAndCompileAndRun(src, imp.importer(), imp.init(), imp.files(), imp.path)).toBe([4, 30, 7, 100].join('\n') + '\n')
})

test('import a class', () => {
  const modules = [
    { name: 'foo', source: `
  export class Foo {
    value: string
    constructor(s: string) { this.value = s }
    get() { return this.value }
  }

  export function foo(s: string) { return new Foo(s) }
` },
    { name: 'bar', source: `
  export class Foo {
    value: integer
    constructor(i: integer) { this.value = i }
    get() { return this.value }
  }

  export class Bar {
    value: float
    constructor(f: float) { this.value = f }
    get() { return this.value }
  }

  export function bar(i: integer) { return new Foo(i) }
` }]

  const src = `
import { Foo } from 'foo'
import { bar } from 'bar'
print(new Foo('ff').get())
print(bar(7).get())
`
  const imp = new Importer(modules)
  expect(importAndCompileAndRun(src, imp.importer(), imp.init(), imp.files(), imp.path)).toBe('ff\n7\n')

  const src2 = `
  import { Foo, foo } from 'foo'
  import { bar } from 'bar'
  print(foo('ff').get())
  print(bar(7).get())
  `
  imp.reset()
  expect(importAndCompileAndRun(src2, imp.importer(), imp.init(), imp.files(), imp.path)).toBe('ff\n7\n')

  const src3 = `
  import { Foo, foo } from 'foo'
  import { Foo, bar } from 'bar'   // Foo has been already imported.
  print(foo('ff').get())
  print(bar(7).get())
  `
  imp.reset()
  expect(() => importAndCompileAndRun(src3, imp.importer(), imp.init(), imp.files(), imp.path)).toThrow(/Foo.*line 3/)
})

test('import Uint8Array.  Issue 36', () => {
  const modules = [
    { name: 'foo', source: `
  export const aa = new Uint8Array(4, 7)
  aa[0] = 13
` }]

  const src = `
import { aa } from 'foo'

print(aa[0])
`
  const imp = new Importer(modules)
  expect(importAndCompileAndRun(src, imp.importer(), imp.init(), imp.files(), imp.path)).toBe('13\n')
})

test('import Uint8Array 2.  Issue 36', () => {
  const moduleCode = `
  export const a = new Uint8Array(3, 7)
  a[0] = 13
  `

  let sessionId = 0
  let moduleId = 0
  const nameTable = transpile(++sessionId, '').names
  const modules: Map<string, GlobalVariableNameTable> = new Map();

  const importer = (fname: string) => {
    const mod = modules.get(fname);
    if (mod)
      return mod;
    else {
      const ffi = moduleCode
      const result = transpile(++sessionId, ffi, nameTable, importer, ++moduleId);
      modules.set(fname, result.names);
      return result.names;
    }
  }

  const src = `import { a } from 'foo'`
  const result = transpile(++sessionId, src, nameTable, importer, ++moduleId)
})

test('import an unexported function', () => {
  const modules = [
    { name: 'foo', source: `
  let foo = (a: integer) => a + 1
  export function foofoo() {
    foo = (a: integer) => a * 10
  }
` },
    { name: 'bar', source: `
  let bar = (a: integer) => a + 2
  export function getbar() { return bar }
  function barbar() {
    bar = (a: integer) => a * 20
  }
` }]

  const src = `
import { foo } from 'foo'
print(foo(3))
`
  const imp = new Importer(modules)
  expect(() => importAndCompileAndRun(src, imp.importer(), imp.init(), imp.files(), imp.path)).toThrow(/'foo' is.*not exported/)

  const src2 = `
import { barbar, getbar } from 'bar'
import { foo } from 'foo'
print(getbar()(3))
`
  imp.reset()
  expect(() => importAndCompileAndRun(src2, imp.importer(), imp.init(), imp.files(), imp.path)).toThrow(/'barbar' is.*not exported.*\n.*'foo' is.*not exported/)
})

test('nested import declarations', () => {
  const modules = [
    { name: 'foo', source: `
  let foo = (a: integer) => a + 1
  export function foofoo() {
    return foo
  }
` },
    { name: 'bar', source: `
  import { foofoo } from 'foo'

  export const barbar = (a) => foofoo()(a)
` }]

  const src = `
import { barbar } from 'bar'
print(barbar(7))
`
  const imp = new Importer(modules)
  expect(importAndCompileAndRun(src, imp.importer(), imp.init(), imp.files(), imp.path)).toBe('8\n')
})

test('/ and /= operators', () => {
  const src = `
  let a = 239
  let b = a / 13
  print(b)
  a /= 4
  print(a)
`

  expect(compileAndRun(src, destFile)).toBe('18\n59\n')

  const src1 = `
  let a = 239.3
  let b = a / 13.2
  print(b)
  a /= 4.3
  print(a)
`

  expect(compileAndRun(src1, destFile)).toBe('18.128788\n55.651165\n')

  const src2 = `
  let a: any = 239
  let b = a / 13
  print(b)
  let c: any = 13
  let d = a / c
  print(d)
  let e = 239 / c
  print(e)
  let f = a /= 4
  print(a)
  print(f)
  print(typeof f)
  let i: integer = 239
  let j = i /= c
  print(i)
  print(j)
  print(typeof j)
  `

  expect(compileAndRun(src2, destFile)).toBe('18\n18\n18\n59\n59\nany\n18\n18\ninteger\n')

  const src3 = `
  let a: any = 239.3
  let b = a / 13.2
  print(b)
  let c: any = 13.2
  let d = a / c
  print(d)
  let e = 239.3 / c
  print(e)
  let f = a /= 4.7
  print(a)
  print(f)
  print(typeof f)
  let i: float = 239.3
  let j = i /= c
  print(i)
  print(j)
  print(typeof j)
  `

  expect(compileAndRun(src3, destFile)).toBe('18.128788\n18.128788\n18.128788\n50.914898\n50.914898\nany\n18.128788\n18.128788\nfloat\n')
})

test('% and %= operators', () => {
  const src = `
  let a = 239
  let b = a % 13
  print(b)
  a %= 4
  print(a)
`

  expect(compileAndRun(src, destFile)).toBe('5\n3\n')

  const src2 = `
  let a: any = 239
  let b = a % 13
  print(b)
  let c: any = 13
  let d = a % c
  print(d)
  let e = 239 % c
  print(e)
  let f = a %= 4
  print(a)
  print(f)
  print(typeof f)
  let i: integer = 239
  let j = i %= c
  print(i)
  print(j)
  print(typeof j)
  `

  expect(compileAndRun(src2, destFile)).toBe('5\n5\n5\n3\n3\nany\n5\n5\ninteger\n')
})

test('** operator', () => {
  const src = `
  let a = 3
  let b = 2
  let c = 3.0
  let d = 2.0
  print(a ** b)
  print(c ** d)
  print(a ** d)
  print(c ** b)
`

  expect(compileAndRun(src, destFile)).toBe('9\n9.000000\n9.000000\n9.000000\n')

  const src2 = `
  let a: any = 3
  let b: any = 2
  print(a ** b)
  a = 3.0
  print(a ** b)
  print(b ** a)
  b = 2.0
  print(a ** b)
`

  expect(compileAndRun(src2, destFile)).toBe('9\n9.000000\n8.000000\n9.000000\n')
})

test('instanceof', () => {
  const src = `
  class Foo {
    value: integer
    constructor(i: integer) { this.value = i }
  }
  class Bar extends Foo{
    value: string
    constructor(s: string) { super(3); this.value = s }
  }

  class Baz extends Bar {
    fvalue: float
    constructor() { super('baz'); this.fvalue = 0.3 }
  }

  let obj = new Foo(17)
  print(obj instanceof Foo)
  print(!(obj instanceof Foo))

  print('foo' instanceof string)
  print(!('foo' instanceof string))

  let obj2 = new Bar('foo')
  print(obj2 instanceof Bar)
  print(obj2 instanceof Foo)
  print(null instanceof Foo)
  print(undefined instanceof Foo)

  let obj3 = new Baz()
  print(obj3 instanceof Foo)
  print(obj3 instanceof Bar)
  print(obj3 instanceof Baz)
  print(obj2 instanceof Baz)
  `

  expect(compileAndRun(src, destFile)).toBe(toBoolean([1, 0, 1, 0, 1, 1, 0, 0,  1, 1, 1, 0]).join('\n') + '\n')

  const src2 = `
  class Foo {
    value: integer
    constructor(i: integer) { this.value = i }
  }

  let obj3: any = 3
  print(obj3 instanceof Foo)
  print(obj3 instanceof string)
  obj3 = 'foo'
  print(obj3 instanceof Foo)
  print(obj3 instanceof string)
  obj3 = null
  print(obj3 instanceof Foo)
  print(obj3 instanceof string)
  obj3 = [1, 2, 3]
  print(obj3 instanceof Foo)
  print(obj3 instanceof string)
  `

  expect(compileAndRun(src2, destFile)).toBe(toBoolean([0, 0, 0, 1, 0, 0, 0, 0]).join('\n') + '\n')

  const src3 = `
  print((1 + 2) instanceof string)
  `

  expect(() => compileAndRun(src3, destFile)).toThrow(/instanceof/)
})

test('issue #15.  Cannot access a property of class type when a class declaration or an object creation is not in the same file.', () => {
  const src = `
  class Foo {
    value: Foo
    constructor(i: integer) { this.value = this }
  }
  let obj = new Foo(17)
  `

  const src2 = `
  print(obj.value)
  `

  const src3 = `
  print(obj.value instanceof Foo)
  `

  expect(multiCompileAndRun(src, src2, destFile)).toBe('<class Foo>\n')
  expect(multiCompileAndRun(src, src3, destFile)).toBe('true\n')
})

test('import in multiple source files', () => {
  const modules = [
    { name: 'foo', source: `
  export class Foo {
    value: integer
    constructor(i: integer) { this.value = i }
  }
   `},
    { name: 'bar', source: `
  export class Bar {
    value: Bar
    constructor() { this.value = this }
  }
  export const bar = new Bar()
    `}]

  const src = `
  import { Foo } from 'foo'
  let obj = new Foo(7)`

  const src2 = `
  print(obj.value)`

  const imp = new Importer(modules)
  expect(importAndMultiCompileAndRun(src, src2, imp.importer(), imp.init(), imp.files(), imp.path)).toBe('7\n')

  const src3 = `
  import { Bar } from 'bar'
  let obj2 = new Bar()`

  const src4 = `
  print(obj2.value)`

  imp.reset()
  expect(importAndMultiCompileAndRun(src3, src4, imp.importer(), imp.init(), imp.files(), imp.path)).toMatch(/<class [0-9]+Bar>/)

  const src5 = `
  import { bar } from 'bar'`

  const src6 = `
  print(bar.value)`

  imp.reset()
  expect(importAndMultiCompileAndRun(src5, src6, imp.importer(), imp.init(), imp.files(), imp.path)).toMatch(/<class [0-9]+Bar>/)

  imp.reset()
  expect(importAndMultiCompileAndRun(src5 + src6, src6, imp.importer(), imp.init(), imp.files(), imp.path))
    .toMatch(/<class [0-9]+Bar>\n<class [0-9]+Bar>/)
})

test('Uint8Array', () => {
  const src = `
  function foo() {
    const a = new Uint8Array(3, 7)
    print(a.length)
    a[0] = 13
    a[1] = 9
    print(a[0])
    const b: any = a
    print(b.length)
    b[1] = 73
    print(b[1])
    print((b as Uint8Array)[2])
    const c: Uint8Array = b
    print(c[0])
  }
  foo()
  `

  expect(compileAndRun(src, destFile)).toBe([3, 13, 3, 73, 7, 13].join('\n') + '\n')
})

test('Uint8Array is a leaf class', () => {
  const src = `
  class Foo extends Uint8Array {}
  `

  expect(() => compileAndRun(src, destFile)).toThrow(/invalid super class/)
})

test('instanceof array', () => {
  const src = `
  class Foo {}
  const a1 = [1, 2, 3]
  const a2 = [0.1, 0.2]
  const a3 = ['foo', 'bar']
  const a4 = [new Foo()]
  print(a1 instanceof Array)
  print(a2 instanceof Array)
  print(a3 instanceof Array)
  print(a4 instanceof Array)
  `

  expect(compileAndRun(src, destFile)).toBe('true\ntrue\ntrue\ntrue\n')
})

test('object array', () => {
  const src = `
  class Foo {
    value: integer
    constructor(n) { this.value = n }
  }
  `
  const src2 = `
  const a = new Array<Foo>(n)
  `
  expect(() => compileAndRun(src + src2, destFile)).toThrow(/wrong number of arguments/)

  const src3 = `
  const a = new Array<Foo>(n, null)
  `
  expect(() => compileAndRun(src + src3, destFile)).toThrow(/incompatible argument/)

  const src5 = `
  function foo(n: integer) {
    const obj = new Foo(7)
    const a = new Array<Foo>(n, obj)
    return a
  }

  const arr = foo(3)
  print(arr[0].value)

  const v: any = arr
  print(v[0].value)

  const arr2 = v
  print(arr2[0].value)

  v[0].value = 13
  const arr2d = [ arr ]
  print(arr2d[0])
  print(arr2d[0][0].value)
  `
  expect(compileAndRun(src + src5, destFile)).toBe('7\n7\n7\n<class Foo[]>\n13\n')
})

test('array access in multiple source files', () => {
  const src1 = `
  class Foo {
    value: integer
    constructor(x: integer) { this.value = x }
    make(n) { return new Array<Foo>(n, this) }
  }

  function foo(a) {
    return a[0]
  }
  `
  const src2 = `
  function bar() {
    const a = new Foo(7).make(3)
    print(typeof a)
    const b: any = a
    const aa: Foo[] = b
    print(foo(aa))
  }

  bar()
  `

  expect(multiCompileAndRun(src1, src2, destFile)).toBe('Foo[]\n<class Foo>\n')
})

test('void may not be a condition or an operand', () => {
  const src = `
  function foo(v: integer) {
    if (v > 0 && print(v))  // error
      return v
    else if (print(v))      // error
      return -v
    else
      return 0
  }
  foo(3)
  `
  expect(() => compileAndRun(src, destFile)).toThrow(/void may not be.*line 3.*\n.*void may not be.*line 5/)
})

test('do-while statement', () => {
  const src = `
  function foo(n: integer) {
    let i = 0
    do
      i += 1
    while (i < n)
    return i
  }

  function bar(n: integer) {
    let i = 0, j = 0
    do {
      i += 1
      j += 10
    } while (i < n)
    return i + j
  }

  print(foo(3))
  print(bar(7))
  `

  expect(compileAndRun(src, destFile)).toBe('3\n77\n')
})

test('no initailizer for a variable', () => {
  const src = `
  let a: integer
  let b: float
  let c: boolean
  let d: any
  let e: string | undefined
  `

  const src2 = `
  class Foo {
    value: integer
    constructor(i: integer) { this.value = i }
  }
  let e: Foo
  `
  expect(compileAndRun(src, destFile)).toBe('')
  expect(() => compileAndRun('let a: string', destFile)).toThrow(/must have an initial value/)
  expect(() => compileAndRun('let a: integer[]', destFile)).toThrow(/must have an initial value/)
  expect(() => compileAndRun('let a: ()=>boolean', destFile)).toThrow(/must have an initial value/)
  expect(() => compileAndRun(src2, destFile)).toThrow(/must have an initial value.*line 6/)
})

test('nullable object types', () => {
  const tester = (type: string, init: string, value: string, getter: string = '') => {
    const src = `
  class Foo {
    value() { return 'foo' }
  }

  let obj: ${type} | undefined = ${init}
  print(typeof obj)
  print(obj instanceof ${type})
  print(obj)
  let v: any = obj
  obj = v
  const foo = obj as ${type}
  print(foo${getter})
  obj = undefined
  print(obj instanceof ${type})
  print(obj)
  `
    expect(compileAndRun(src, destFile)).toBe(`${type}|undefined\ntrue\n<class ${type}>\n${value}\nfalse\nundefined\n`)
  }

  tester('Foo', 'new Foo()', 'foo', '.value()')
  tester('Uint8Array', 'new Uint8Array(3, 7)', '7', '[0]')
})

test('nullable arrays', () => {
  const tester = (type: string, init: string, value: string, getter: string = '') => {
    const src = `
  class Foo {
    value() { return 'foo' }
  }
  let ar1: ${type}[] | undefined = ${init}     // array | undefined = array
  let tar1: ${type}[] = ar1 as ${type}[]       // array = (array | undefined) as array
  print(tar1[0]${getter})
  let a1: any = ar1                            // any = array | undefined
  let ar1b: ${type}[] | null = a1              // array | undefined = any
  let tar1b: ${type}[] = ar1b as ${type}[]
  print(tar1b[0]${getter})
  ar1 = null
  print(ar1)
  `
    expect(compileAndRun(src, destFile)).toBe(`${value}\n${value}\nundefined\n`)
  }

  tester('integer', '[7, 8, 9]', '7')
  tester('float', '[7.1, 8.1, 9.1]', '7.100000')
  tester('boolean', '[true, false, true]', 'true')
  tester('string', '["one", "two", "three"]', 'one')
  tester('any', '[true, "apple", 9]', 'true')
  tester('Foo', 'new Array<Foo>(3, new Foo())', 'foo', '.value()')
})

test('subtypes of union types', () => {
  const src = `
  class Foo {}
  class Bar extends Foo {}
  let v: Bar | undefined = new Bar()
  let w: Foo | undefined = v
  w = new Bar()
  print(w)
  `

  expect(compileAndRun(src, destFile)).toBe('<class Bar>\n')
})

test('equality for nullable types', () => {
  const tester = (type: string, init: string, value: string) => {
    const src = `
  class Foo {}
  let obj: ${type} | undefined = ${init}
  let obj2 = obj
  print(obj === ${value})
  print(obj !== ${value})
  `
    expect(compileAndRun(src, destFile)).toBe(`true\nfalse\n`)
  }

  tester('string', '"foo"', '"foo"')
  tester('string', '"foo"', 'obj2')
  tester('Foo', 'new Foo()', 'obj2')
  tester('integer[]', '[1, 2, 3]', 'obj2')
})

test('(any | undefined) is any', () => {
  const src = `
  let v: any | undefined = 'foo'
  print(typeof v)
  `

  expect(compileAndRun(src, destFile)).toBe('any\n')
})

test('unsupported union type', () => {
  const src = `
  let i: any = 7
  let v: integer | undefined = i
  print(v)
  `

  expect(() => compileAndRun(src, destFile)).toThrow(/not supported union type/)
})

test('type guard', () => {
  const src = `
  class Foo {
    value: integer
    constructor(i: integer) { this.value = i }
  }
  function foo(v: Foo | undefined) {
    if (v !== undefined) {
      print(typeof(v))
      print(v.value)
    }
    else {
      print(typeof(v))
      print('undefined')
    }
  }
  foo(new Foo(7))
  foo(undefined)
  `

  expect(compileAndRun(src, destFile)).toBe('Foo\n7\nFoo|undefined\nundefined\n')
})

test('type guard with assignment of null', () => {
  const src = `
  class Foo {
    value: integer
    constructor(i: integer) { this.value = i }
  }
  function foo(v: Foo | undefined) {
    if (v !== undefined) {
      print(typeof(v))
      print(v.value)
      v = undefined
      print(v.value)
    }
    else {
      v = new Foo(3)
      print(typeof(v))
    }
  }
  foo(new Foo(7))
  `

  expect(() => compileAndRun(src, destFile)).toThrow(/unknown property name.*line 11/)
})

test('type guard with assignment of null 2', () => {
  const src = `
  class Foo {
    value: integer
    constructor(i: integer) { this.value = i }
  }
  function foo(v: Foo | undefined) {
    if (v !== undefined) {
      print(typeof(v))
      print(v.value)
      v = undefined
      print(typeof(v))
    }
    else {
      print(typeof(v))
      v = new Foo(3)
      print(typeof(v))
    }
  }
  foo(new Foo(7))
  foo(undefined)
  `

  expect(compileAndRun(src, destFile)).toBe('Foo\n7\nFoo|undefined\nFoo|undefined\nFoo|undefined\n')
})

test('nested type guard', () => {
  const src = `
  class Foo {
    value: integer
    constructor(i: integer) { this.value = i }
  }
  function foo(v: Foo | undefined, w: Foo | undefined) {
    if (v !== undefined) {
      if (w !== undefined) {
        print(w.value)
      }
      print(v.value)
      print(typeof(w))    // Foo|undefined
    }
    w = new Foo(9)
    if (v != undefined) {
      if (w !== undefined)
        print(w.value)
      print(typeof(w))
      print(v.value)
    }
    print(typeof(v))
  }
  foo(new Foo(7), new Foo(3))
  `

  expect(compileAndRun(src, destFile)).toBe('3\n7\nFoo|undefined\n9\nFoo|undefined\n7\nFoo|undefined\n')
})

test('wrong nested type guard', () => {
  const src = `
  class Foo {
    value: integer
    constructor(i: integer) { this.value = i }
  }
  function foo(v: Foo | undefined) {
    if (v !== undefined) {
      print(typeof(v))
      if (v !== undefined)    // error.  v is not null.
        print(typeof(v))
    }
  }
  foo(new Foo(7))
  `

  expect(() => compileAndRun(src, destFile)).toThrow(/invalid operands.*line 9/)
})

test('type guard and loop', () => {
  const src = `
  class Foo {
    value: integer
    constructor(i: integer) { this.value = i }
  }
  function foo(v: Foo | undefined) {
    let i = 1
    if (v !== undefined) {
      print(typeof(v))
      while (i > 0) {
        print(typeof(v))    // Foo|undefined
        v = undefined
        i -= 1
      }
    }
  }
  function bar(v: Foo | undefined) {
    if (v === undefined)
      return
    else
      print2(v = undefined, typeof(v))    // typeof(v) is Foo|undefined
  }
  function baz(v: Foo | undefined) {
    let w: Foo | undefined = undefined
    if (v !== undefined)
      print2(w = undefined, typeof(v))    // typeof(v) is Foo
  }
  function print2(v: Foo | undefined, s: string) {
    print(s)
  }
  foo(new Foo(7))
  bar(new Foo(7))
  baz(new Foo(7))
  `

  expect(compileAndRun(src, destFile)).toBe('Foo\nFoo|undefined\nFoo|undefined\nFoo\n')
})

test('type guard and assignment in condition', () => {
  const src = `
  class Foo {
    value: integer
    constructor(i: integer) { this.value = i }
  }
  function foo(v: Foo | undefined) {
    let i = 1
    if (v !== undefined) {
      if ((v = undefined) || display(typeof(v)) || i > 0)    // typeof(v) is Foo|undefined
        print(typeof(v))                                     // typeof(v) is Foo|undefined
    }
  }
  function display(s: string) {
    print(s)
    return false
  }
  foo(new Foo(7))
  `

  expect(compileAndRun(src, destFile)).toBe('Foo|undefined\nFoo|undefined\n')
})

test('type guards are not effective in the body of a lambda function', () => {
  const src = `
  class Foo {
    value: integer
    constructor(i: integer) { this.value = i }
  }
  function foo(v: Foo | undefined) {
    let func = (v: Foo | undefined) => { print('default'); print(typeof(v)) }
    if (v !== undefined) {
      func = (w: Foo | undefined) => {
        print('lambda'); print(typeof(v))   // lambda, Foo | undefined
        if (w !== undefined)
          print(typeof(w))        // Foo
      }
      print(typeof(v))            // Foo
    }
    func(new Foo(3))
  }

  foo(new Foo(7))
  `

  expect(compileAndRun(src, destFile)).toBe('Foo\nlambda\nFoo|undefined\nFoo\n')
})

test('method call on an any-type object', () => {
  const src = `
  class Position {
    x: integer
    y: integer
    constructor(x: integer, y: integer) {
      this.x = x
      this.y = y
    }
    xmove(dx: integer) { return this.x + dx }
    ymove(dy: integer): integer { return this.y + dy }
    zmove(dx: integer, dy: float, dz: string): float {
      print(dz)
      return dx + dy
    }
  }
  class Position3 extends Position {
    constructor(x: integer, y: integer) { super(x, y) }
    xmove(dx: integer) { return this.x + dx * 100 }
  }

  const p1: any = new Position(10, 20)
  const r1 = p1.xmove(4)
  print(r1)
  const p3: any = new Position3(70, 40)
  const r2 = p3.xmove(3)
  print(r2)
  const r3 = p3.ymove(3)
  print(r3)
  print(p3.zmove(10, 4.5, 'foo'))
  `

  expect(compileAndRun(src, destFile)).toBe('14\n370\n43\nfoo\n14.500000\n')
})

test('method call on an any-type object with many arguments', () => {
  const src = `
  class Position {
    x: integer
    y: integer
    constructor(x: integer, y: integer) {
      this.x = x
      this.y = y
    }
    xmove(a1: integer, a2: integer, a3: integer, b9: float, a4: integer, b10: float, b11: float, a5: integer, a6: integer, a7: integer, a8: integer, b12: float) {
      print(b9 + b10 + b11 + b12)
      return a1 + a2 + a3 + a4 + a5 + a6 + a7 + a8
    }
  }

  function foo(p: any) {
    const r1 = p.xmove(1, 2, 3, 9.1, 4, 10.2, 11.3, 5, 6, 7, 8, 12.5)
    return r1
  }

  print(foo(new Position(10, 20)))
  `

  expect(compileAndRun(src, destFile)).toBe('43.099998\n36\n')
})

test('method call on a method call expression', () => {
  const src = `
  class Position {
    x: integer
    y: integer
    constructor(x: integer, y: integer) {
      this.x = x
      this.y = y
    }
    xmove(dx: integer) { return this.x + dx }
    ymove(dy: integer): integer { return this.y + dy }
    get() { return this }
  }
  `

  const src2 = `
  function foo(p: Position) {
    return p.get().xmove(3)
  }
  function bar(p: any) {
    return p.get().xmove(3)
  }
  print(foo(new Position(10, 20)))
  print(bar(new Position(10, 20)))
  `

  expect(compileAndRun(src + src2, destFile)).toBe('13\n13\n')

  const src3 = `
  function foo(p: Position) {
    return p.get().zmove(3)
  }
  `

  expect(() => compileAndRun(src + src3, destFile)).toThrow(/unknown property name.*line 15/)

  const src4 = `
  function foo(p: any) {
    return p.get().zmove(3)
  }

  print(foo(new Position(10, 20)))
  `

  expect(() => compileAndRun(src + src4, destFile)).toThrow(/no class declares.*zmove.*line 15/)

  const src5 = `
  class Pos {
    zmove() {}
  }
  function foo(p: any) {
    return p.get().zmove(3)
  }

  print(foo(new Position(10, 20)))
  `

  expect(() => compileAndRun(src + src5, destFile)).toThrow(/runtime error/)

  const src6 = `
  function foo(p: any) {
    return bar(5).zmove(3)
  }
  function bar(i: integer) {
    return [i]
  }

  print(foo(new Position(10, 20)))
  `

  expect(() => compileAndRun(src + src6, destFile)).toThrow(/unknown property name.*in line 15/)
})

test('method call on an any-type object with a wrong argument', () => {
  const src = `
  class Position {
    x: integer
    y: integer
    constructor(x: integer, y: integer) {
      this.x = x
      this.y = y
    }
    xmove(dx: integer) { return this.x + dx }
      m1(p: Position) { return p }
      m2(p: integer[]) { return p[0] }
      m3(p: string[]) { return p[0] }
      m4(p: Position[]) { return p[0] }
      m5(p: integer[][], q: Position | null, r: string) { return r }
      m6(p: Uint8Array, q: string) { return p[0] }
  }
  class Rect {}

  let pobj: any = new Position(3, 7);
  `
  const src2 = 'pobj.m1(new Rect())'
  expect(() => compileAndRun(src + src2, destFile)).toThrow(/runtime type error.*argument/)

  const src3 = 'pobj.m2(new Rect())'
  expect(() => compileAndRun(src + src3, destFile)).toThrow(/runtime type error.*argument/)

  const src4 = 'pobj.m3([new Rect()])'
  expect(() => compileAndRun(src + src4, destFile)).toThrow(/runtime type error.*argument/)

  const src5 = 'pobj.m4([new Rect()])'
  expect(() => compileAndRun(src + src5, destFile)).toThrow(/runtime type error.*argument/)

  const src6 = 'pobj.m5([[1]], null, "foo")'
  expect(compileAndRun(src + src6, destFile)).toBe('')
  const src7 = 'pobj.m5([[1]], "bar", "foo")'
  expect(() => compileAndRun(src + src7, destFile)).toThrow(/runtime type error.*argument/)

  const src8 = 'print(pobj.m6(new Uint8Array(3, 7), "8"))'
  expect(compileAndRun(src + src8, destFile)).toBe('7\n')

  // Uint8Array is not integer[].
  const src9 = 'pobj.m2(new Uint8Array(3, 7))'
  expect(() => compileAndRun(src + src9, destFile)).toThrow(/runtime type error.*argument/)
})

test('a call to an any-type function', () => {
  const src = `
  function foo(a: integer, b: integer) { return a + b }
  function bar(a: integer) { return (i: integer) => a + i }
  function test() {
    let f: any = foo
    print(f(3, 7))
    let g: any = bar(3)
    print(g(70))
  }
  test()
  `

  expect(compileAndRun(src, destFile)).toBe('10\n73\n')
})

test('Vector class', () => {
  const src = `
  function bar() {
    const a = new Uint8Array(3, 7)
    print(a.length)
  }
  function foo() {
    const a = new Vector(3, null)
    print(a.length)
    a[0] = 13
    a[1] = 'foo'
    print(a[0])
    const b: any = a
    print(b.length)
    b[1] = 73
    print(b[1])
    print((b as Vector)[2])
    const c: any = b
    print(c[0])
  }
  foo()
  `

  expect(compileAndRun(src, destFile)).toBe('3\n13\n3\n73\nundefined\n13\n')
})

test('string methods', () => {
  const src = `
  class Foo {
  }

  function foo() {
    const s = 'foo'
    const t = 'bar'
    const u = 'foobar'
    const w = s + t
    print(w)
    print(w.length)
    print(w == u)
    print(w != u)
    print(w < u)
    print(w <= s + 'bar')
    print(w.startsWith('foo'))
    print(w.endsWith(t))
    print(w.substring(1, 3))
    print(u.substring(1, 3))
  }
  foo()`

  expect(compileAndRun(src, destFile)).toBe('foobar\n6\ntrue\nfalse\nfalse\ntrue\ntrue\ntrue\noo\noo\n')

  const src2 = `
  function bar() {
    const s = 'foo'
    const t = 'bar'
    const u = 'foobar'
    const w: any = s + t    // w is any
    print(w)
    print(w.length)
    print(w == u)
    print(w != u)
    print(w < u)
    print(w <= s + 'bar')
    print(w.startsWith('foo'))
    print(w.endsWith(t))
    print(w.substring(1, 3))
    print(u.substring(1, 3))
  }
  bar()`

  expect(compileAndRun(src2, destFile)).toBe('foobar\n6\ntrue\nfalse\nfalse\ntrue\ntrue\ntrue\noo\noo\n')

  const src3 = `
  function baz() {
    const s = 'foo'
    const t = s + 123
    const t2 = 123 + s
    const u = s + 1.2
    const v = false + s
    const w = s + undefined
    const x = s + [1, 2, 3]

    print(t)
    print(t2)
    print(u)
    print(v)
    print(w)
    print(x)

    const y: any = s      // y is any
    const z = 123 + y
    const z2 = y + t
    print(z)
    print(z2)
  }
  baz()`

  expect(compileAndRun(src3, destFile)).toBe('foo123\n123foo\nfoo1.2\nfalsefoo\nfooundefined\nfoo<class integer[]>\n123foo\nfoofoo123\n')
})

test('string +=', () => {
  const src = `
  class Foo {
    v1: string
    v2: any
    constructor() {
      this.v1 = 'cat'
      this.v2 = 'dog'
    }
  }

  function baz() {
    let s = 'foo'
    let t = 'bar'
    s += t
    s += 57
    print(s)
    t += 123
    print(t)

    let u: any = 'baz'
    u += 'qux'
    u += 57
    u += .3
    u += true
    print(u)

    const obj = new Foo()
    obj.v1 += '#'
    obj.v1 += 6
    obj.v2 += '!'
    obj.v2 += 7
    print(obj.v1)
    print(obj.v2)

    const arr = new Array<string>(3, 'foo')
    arr[0] += 'bar'
    arr[1] += 123
    print(arr[0])
    print(arr[1])

    const arr2 = new Array(4, 'baz')
    arr2[0] += 'bar'
    arr2[1] += 123
    print(arr2[0])
    print(arr2[1])

    const arr3: any = arr2
    arr3[2] += 'xyz'
    arr3[3] += 123
    print(arr3[2])
    print(arr3[3])
  }
  baz()
  `

  expect(compileAndRun(src, destFile)).toBe(['foobar57', 'bar123', 'bazqux570.3true', 'cat#6', 'dog!7',
                                             'foobar', 'foo123', 'bazbar', 'baz123',
                                             'bazxyz', 'baz123'].join('\n') + '\n')
})

test('string += for boxed variables', () => {
  const src = `
  function foo(a: string) {
    let b: any = a
    return (s: string, t: any) => {
      a += s
      a += t
      b += t
      b += s
      return [a, b]
    }
  }

  let f = foo('$')
  let v = f('3', 'a')
  print(v[0])
  print(v[1])
  let w = f('7', 'b')
  print(w[0])
  print(w[1])
  `

  expect(compileAndRun(src, destFile)).toBe(['$3a', '$a3', '$3a7b', '$a3b7'].join('\n') + '\n')
})

test('string[]#push, pop, etc', () => {
  const src = `
  const str = ['one', 'two']
  print(str.push('three'))
  print(str.pop())
  print(str.length)
  print(str.unshift('zero'))
  print(str.shift())
  print(str.shift())
  print(str.shift())
  let s = str.shift()
  if (s === undefined) {
    print(s)
  } else {
    print(s.length)
  }
  const e = str.shift()
  if (e !== undefined)
    print(e)

  const aa: any = str
  print(aa.push('trois'))
  print(aa.pop())    // pop() may return undefined.
  const a = aa.pop()
  print(a)
  `

  expect(compileAndRun(src, destFile)).toBe(['3', 'three', 2, 3, 'zero', 'one', 'two', 'undefined', 1, 'trois', 'undefined'].join('\n') + '\n')

  const src2 = `
  const str = ['one', 'two']
  print(str.push(3))  // type error
  `

  expect(() => compileAndRun(src2, destFile)).toThrow(/incompatible argument.*integer to string/)

  const src3 = `
  const str: any = ['one', 'two']
  print(str.push(3))  // runtime error
  `

  expect(() => compileAndRun(src3, destFile)).toThrow(/runtime type error/)
})

test('any[]#push, pop, etc', () => {
  const src = `
  const ary: any[] = ['one', 'two', 3, true]
  print(ary.push('three'))
  print(ary.pop())
  print(ary.length)
  print(ary.unshift('zero'))
  print(ary.shift())
  print(ary.shift())
  print(ary.shift())
  print(ary.pop())
  print(ary.pop())
  let s = ary.pop()
  print(typeof s)
  print(s)
  const e = ary.shift()
  if (e !== undefined)
    print(e)
  `

  expect(compileAndRun(src, destFile)).toBe([5, 'three', 4, 5, 'zero', 'one', 'two', 'true', 3, 'any|undefined', 'undefined'].join('\n') + '\n')
})

test('Foo[]#push, pop, etc', () => {
  const src = `
  class Foo {
    value: integer
    constructor(i: integer) { this.value = i }
  }
  const ary: Foo[] = [new Foo(1), new Foo(2), new Foo(3)]
  print(ary.push(new Foo(4)))
  print(ary.pop())
  print(ary.length)
  print(ary.unshift(new Foo(0)))
  print(ary.shift())
  print(ary.shift())
  print(ary.shift())
  print(ary.pop())
  print(ary.pop())
  let s = ary.pop()
  print(typeof s)
  print(s)
  const e = ary.shift()
  if (e !== undefined)
    print(e)

  const aa: any = ary
  print(aa.push(new Foo(5)))
  print(aa.pop())    // pop() may return undefined.
  const a = aa.pop()
  print(a)
  `

  const foo = '<class Foo>'
  expect(compileAndRun(src, destFile)).toBe([4, foo, 3, 4, foo, foo, foo, foo, 'undefined', 'Foo|undefined', 'undefined',
                                             1, foo, 'undefined'].join('\n') + '\n')

  const src2 = `
  class Foo {
    value: integer
    constructor(i: integer) { this.value = i }
  }
  const ary: Foo[] = [new Foo(1), new Foo(2), new Foo(3)]
  print(ary.push(3))  // type error
  `

  expect(() => compileAndRun(src2, destFile)).toThrow(/incompatible argument.*integer to Foo/)

  const src3 = `
  class Foo {
    value: integer
    constructor(i: integer) { this.value = i }
  }
  const ary: any = [new Foo(1), new Foo(2), new Foo(3)]
  print(ary.push(3))  // runtime error
  `

  expect(() => compileAndRun(src3, destFile)).toThrow(/runtime type error/)
})

test('integer[]#push, pop, etc', () => {
  const src = `const ary: integer[] = [1, 2, 3]
  print(ary.push(4))`
  expect(() => compileAndRun(src, destFile)).toThrow(/unknown property name: push/)

  const src2 = `const ary: float[] = [1.0, 2.0, 3.0]
  print(ary.pop())`
  expect(() => compileAndRun(src2, destFile)).toThrow(/unknown property name: pop/)

  const src3 = `const ary: boolean[] = [true, false, true]
  print(ary.shift())`
  expect(() => compileAndRun(src3, destFile)).toThrow(/unknown property name: shift/)

  const src4 = `const ary = new Vector(3, 0)
  print(ary.shift())`
  expect(() => compileAndRun(src4, destFile)).toThrow(/unknown property name: shift/)

  const src5 = `const ary = new Uint8Array(3, 0)
  print(ary.push(4))`
  expect(() => compileAndRun(src5, destFile)).toThrow(/unknown property name: push/)
})

test('multually recursive classes', () => {
  const src = `
  class Foo {
    value: Bar
    constructor(i: integer) {
      if (i > 0) {
        this.value = new Bar(i, this)
      } else {
        this.value = new Bar(i, this)
      }
    }
    get(): Bar { return this.value as Bar}
  }

  class Bar {
    value: Foo
    constructor(i: integer, f: Foo) {
      if (i > 0)
        this.value = new Foo(0)
      else
        this.value = f
    }
  }

  function foo() {
    const obj = new Foo(7)
    print(obj.value)
    print(obj.get().value)
  }

  foo()`

  expect(compileAndRun(src, destFile)).toBe('<class Bar>\n<class Foo>\n')
})

test('wrong constructor', () => {
  const src = `
  class Foo {
    value: Bar
    constructor(i: integer) {
      if (i > 0) {
        this.value = new Bar(i, this)
      }
      this.value = new Bar(i, this)
    }
    get(): Bar { return this.value as Bar}
  }

  class Bar {
    value: Foo
    constructor(i: integer, f: Foo) {
      if (i > 0)
        this.value = new Foo(0)
    }
  }

  function foo() {
    const obj = new Foo(7)
    print(obj.value)
    print(obj.get().value)
  }

  foo()`

  expect(() => compileAndRun(src, destFile)).toThrow(/uninitialized property: value/)
})

test('a constructor instantiates itself', () => {
  const src = `
  class Foo {
    boo: Boo;
    constructor(boo: Boo) {
      this.boo = boo
    }
  }

  class Boo extends Foo {
    x: number;
    constructor(){
      super(new Boo());
      this.x = 3
    }
  }`

  expect(compileAndRun(src, destFile)).toBe('')
})

test('an instance created by "new" is collected unintentionally', () => {
  const src = `
class Foo {}

class Boo {
  constructor(foo: Foo) {}
}

let boo = new Boo(new Foo())
print(boo)`

  expect(compileAndRun(src, destFile)).toBe('<class Boo>\n')
})

test('"this" in a lambda function', () => {
  const src = `
  const func = () => { print(this) }
  func()`

  expect(() => compileAndRun(src, destFile)).toThrow(/this.*not available.*line 2/)

  const src2 = `
  const func = function () { print(this) }
  func()`

  expect(() => compileAndRun(src2, destFile)).toThrow(/unsupported syntax.*line 2/)
})

test('"this" representing an enclosing object exists in a lambda function', () => {
  const src = `
class Foo {
  foo() {
    const self = this
    return ()=>{
      self.bar()
      this.bar()
    }
  }

  bar() {
    print("bar")
  }
}

new Foo().foo()()
  `

  expect(compileAndRun(src, destFile)).toBe('bar\nbar\n')
})

test('enum type', () => {
  const src = `
  enum Color { Red = 0, Green = 3, Blue = 5}
  enum Direction { Up = 1, Down = 2, Left = 0x4, Right = -5}

  function foo(c: Color) {
    print(c)
    print(typeof c)
  }

  function bar(d: Direction) {
    print(d)
    print(typeof d)
  }

  foo(Color.Red)
  foo(Color.Green)
  foo(Color.Blue)

  bar(Direction.Up)
  bar(Direction.Down)
  bar(Direction.Left)
  bar(Direction.Right)

  const c: any = Color.Blue
  const d: any = Direction.Right
  print(c)
  print(d)

  print(Color.Green * 8 + Direction.Down)
  print(c + d)
  let i: integer = Direction.Down
  print(~i == ~Direction.Down)
  `

  expect(compileAndRun(src, destFile)).toBe([0, 'Color', 3, 'Color', 5, 'Color',
                                             1, 'Direction', 2, 'Direction', 4, 'Direction', -5, 'Direction',
                                             5, -5, 26, 0, true].join('\n') + '\n')
})

test('wrong enum type', () => {
  const src = `enum Color { Red, Green = 3, Blue = 5}`

  expect(() => { compileAndRun(src, destFile) }).toThrow(/Red.*must be initialized/)

  const src2 = `enum Color { Red = 3.5, Green = 3, Blue = 5}`
  expect(() => { compileAndRun(src2, destFile) }).toThrow(/Red.*integer literal/)

  const src3 = `enum Color { red = 'red', green = 'green'}`
  expect(() => { compileAndRun(src3, destFile) }).toThrow(/red.*integer literal/)

  const src4 = `function foo() {
    enum Color { Red = 0, Green = 3, Blue = 5}
    let c = Color.Red
    print(c)
  }
  foo()`
  expect(() => { compileAndRun(src4, destFile) }).toThrow(/top level/)

  const src5 = `enum Color { Red = 'red', Green = 'green', Blue = 'blue'}`
  expect(() => { compileAndRun(src5, destFile) }).toThrow(/integer literal/)

  const src6 = `enum Color { 'Red', 'Green', 'Blue'}`
  expect(() => { compileAndRun(src6, destFile) }).toThrow(/identifier/)

  const src7 = `enum Color { Red = 0, Green = Red + 3, Blue = 5}`
  expect(() => { compileAndRun(src7, destFile) }).toThrow(/Green.*integer literal/)

  const src8 = `enum Color { Red = 0, Green = 3, Red = 5}`
  expect(() => { compileAndRun(src8, destFile) }).toThrow(/duplicate enum member.*Red/)
})

test('import an enum type', () => {
  const modules = [
    { name: 'color', source: `
      export enum Color { Red = 0, Green = 1, Blue = 2}
      ` }
  ]

  const src = `
  import { Color } from 'color'

  function foo(c: Color) {
    print(c)
    print(typeof c)
  }

  foo(Color.Red)
  foo(Color.Green)
  foo(Color.Blue)`

  const imp = new Importer(modules)
  expect(importAndCompileAndRun(src, imp.importer(), imp.init(), imp.files(), imp.path)).toBe(
    [0, 'Color', 1, 'Color', 2, 'Color'].join('\n') + '\n')
})

<<<<<<< HEAD
test('any paramter and integer return type', () => {
  const src = `
  function foo(a: integer, b: any): integer {
    return a + b
  }
  print(foo(3, 4))

  let add = (a: integer, b: any): integer => a + b;
  print(add(3, 4))

  let add1 = (a: integer, b: integer): integer => { return a + b };
  print(add1(3, 4))

  let add2 = (a: integer, b: integer): integer => a + b;
  print(add2(3, 4))
  `

  expect(compileAndRun(src, destFile)).toBe('7\n7\n7\n7\n')
=======
test('consistency between any[] and specific arrays', () => {
  const src = `
  function foo() {
    const a: any[] = [1, 2, 3]
    const b: integer[] = a
    print(a[0] + a[1] + a[2])
    print(b[0] + b[1] + b[2])
    print(b.length)
  }
  foo()
  `

  expect(compileAndRun(src, destFile)).toBe('6\n6\n3\n')
})

test.only('consistency between any[] and specific arrays and method calls', () => {
  const src = `
  function foo() {
    const a: integer[] = [1, 2, 3]
    const b: any[] = a
    print(b.pop())
  }
  foo()
  `

  expect(() => compileAndRun(src, destFile)).toThrow(/runtime type error.*anyarray/)
>>>>>>> 9be86eca
})<|MERGE_RESOLUTION|>--- conflicted
+++ resolved
@@ -1799,7 +1799,6 @@
     [0, 'Color', 1, 'Color', 2, 'Color'].join('\n') + '\n')
 })
 
-<<<<<<< HEAD
 test('any paramter and integer return type', () => {
   const src = `
   function foo(a: integer, b: any): integer {
@@ -1818,7 +1817,8 @@
   `
 
   expect(compileAndRun(src, destFile)).toBe('7\n7\n7\n7\n')
-=======
+})
+
 test('consistency between any[] and specific arrays', () => {
   const src = `
   function foo() {
@@ -1834,7 +1834,7 @@
   expect(compileAndRun(src, destFile)).toBe('6\n6\n3\n')
 })
 
-test.only('consistency between any[] and specific arrays and method calls', () => {
+test('consistency between any[] and specific arrays and method calls', () => {
   const src = `
   function foo() {
     const a: integer[] = [1, 2, 3]
@@ -1845,5 +1845,4 @@
   `
 
   expect(() => compileAndRun(src, destFile)).toThrow(/runtime type error.*anyarray/)
->>>>>>> 9be86eca
 })