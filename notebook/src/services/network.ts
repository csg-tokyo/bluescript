--- conflicted
+++ resolved
@@ -5,13 +5,8 @@
 type MemoryType = 'iram' | 'dram' | 'iflash' | 'dflash';
 
 export type MemoryUpdate = {
-<<<<<<< HEAD
-  blocks: {address: number, data: string}[],
+  blocks: {type: MemoryType, address: number, data: string}[],
   entryPoints: {id: number, address: number}[]
-=======
-  blocks: {type: MemoryType, address: number, data: string}[],
-  entryPoints: number[]
->>>>>>> c35aca98
 }
 
 export type CompileResult = {
@@ -19,17 +14,12 @@
     compileTime: number
 }
 
-<<<<<<< HEAD
 export async function compile(id: number, src: string): Promise<CompileResult> {
   return post("compile", {id, src});
-=======
-export async function compile(src: string): Promise<CompileResult> {
-  return post("compile", {src});
 }
 
-export async function interactiveCompile(src: string): Promise<CompileResult> {
-  return post("interactive-compile", {src});
->>>>>>> c35aca98
+export async function interactiveCompile(id:number, src: string): Promise<CompileResult> {
+  return post("interactive-compile", {id, src});
 }
 
 export async function compileWithProfiling(id: number, src: string): Promise<CompileResult> {
