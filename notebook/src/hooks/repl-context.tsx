--- conflicted
+++ resolved
@@ -47,11 +47,7 @@
 export default function ReplProvider({children}: {children: ReactNode}) {
     const [replState, setReplState] = useState<ReplStateT>('initial')
     const [useJIT, setUseJIT] = useState(true)
-<<<<<<< HEAD
-    const [latestCell, setLatestCell] = useState<CellT>({id:-1, code:'', state: 'user-writing'})
-=======
-    const [latestCell, setLatestCell] = useState<CellT>({id: 0, code:'', state: CellStateT.UserWriting, time:undefined})
->>>>>>> 1e09f8b3
+    const [latestCell, setLatestCell] = useState<CellT>({id: -1, code:'', state: CellStateT.UserWriting, time:undefined})
     const [postExecutionCells, setPostExecutionCells] = useState<CellT[]>([])
     const [output, setOutput] = useState<string[]>([])
     const [runtimeError, setRuntimeError] = useState<string[]>([])
@@ -87,11 +83,7 @@
             setPostExecutionCells([])
             setOutput([])
             setRuntimeError([])
-<<<<<<< HEAD
-            setLatestCell({id: -1, code:'', state: 'user-writing'})
-=======
-            setLatestCell({id: 0, code:'', state: CellStateT.UserWriting, time:undefined})
->>>>>>> 1e09f8b3
+            setLatestCell({id: -1, code:'', state: CellStateT.UserWriting, time:undefined})
             setReplState("activated")
             iram.actions.reset(meminfo.iram.address, meminfo.iram.size)
             dram.actions.reset(meminfo.dram.address, meminfo.dram.size)
@@ -130,13 +122,7 @@
     const executeLatestCell = async () => {
         setLatestCell({...latestCell, state: CellStateT.Compiling, time:undefined})
         try {
-<<<<<<< HEAD
-            const compileResult = useJIT ? await network.compileWithProfiling(latestCell.code) : await network.compile(latestCell.code)
-            setLatestCell({...latestCell, id: compileResult.result.entryPoints.id, compileError: '', state: 'sending'})
-            const bluetoothTime = await sendCompileResult(compileResult)
-=======
             const compileResult = useJIT ? await network.compileWithProfiling(latestCell.id, latestCell.code) : await network.compile(latestCell.id, latestCell.code)
->>>>>>> 1e09f8b3
             const compileTime = compileResult.compileTime
             setLatestCell({...latestCell, state: CellStateT.Sending, time: {compile: compileTime}})
             const bluetoothTime = await sendCompileResult(compileResult)
